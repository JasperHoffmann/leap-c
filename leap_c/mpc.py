from abc import ABC
from collections import defaultdict
from copy import deepcopy
from dataclasses import fields
from enum import IntEnum
from functools import cached_property
from pathlib import Path
from typing import Any, Callable, List, NamedTuple

import casadi as ca
import numpy as np
import torch
from acados_template import AcadosOcp, AcadosOcpBatchSolver, AcadosOcpSolver
from acados_template.acados_multiphase_ocp import AcadosMultiphaseOcp
from acados_template.acados_ocp_iterate import (
    AcadosOcpFlattenedBatchIterate,
    AcadosOcpFlattenedIterate,
)

from leap_c.utils import (
    AcadosFileManager,
    SX_to_labels,
    set_standard_sensitivity_options,
)


class AcadosStatus(IntEnum):
    ACADOS_SUCCESS = 0
    ACADOS_NAN_DETECTED = 1
    ACADOS_MAXITER = 2
    ACADOS_MINSTEP = 3
    ACADOS_QP_FAILURE = 4
    ACADOS_READY = 5
    ACADOS_UNBOUNDED = 6
    ACADOS_TIMEOUT = 7


class MpcParameter(NamedTuple):
    """
    A named tuple to store the parameters of the MPC planner.
    NOTE: If the non-sensitivity solver is using something else than EXTERNAL cost, like LLS cost, then
    only the first few entries of the here given p_global is set (such that its shape matches the shape of the default p_global
    in that solver). This is due to the fact that "unused" (wrt. casadi expressions) p_global entries are currently not allowed in the solver.

    Attributes:
        p_global: The part of p_global that should be learned in shape (n_p_global_learnable, ) or (B, n_p_global_learnable).
        p_stagewise: The stagewise parameters in shape
            (N+1, p_stagewise_dim) or (N+1, len(p_stagewise_sparse_idx)) if the next field is set or
            (B, N+1, p_stagewise_dim) or (B, N+1, len(p_stagewise_sparse_idx)) if the next field is set.
            If a multi-phase MPC is used this is a list containing the above arrays for the respective phases.
        p_stagewise_sparse_idx: If not None, stagewise parameters are set in a sparse manner, using these indices.
            The indices are in shape (N+1, n_p_stagewise_sparse_idx) or (B, N+1, n_p_stagewise_sparse_idx).
            If a multi-phase MPC is used this is a list containing the above arrays for the respective phases.
    """

    p_global: np.ndarray | None = None
    p_stagewise: List[np.ndarray] | np.ndarray | None = None
    p_stagewise_sparse_idx: List[np.ndarray] | np.ndarray | None = None

    def is_batched(self) -> bool:
        """The empty MpcParameter counts as non-batched."""
        if self.p_global is not None:
            return self.p_global.ndim == 2
        elif self.p_stagewise is not None:
            return self.p_stagewise[0].ndim == 3
        else:
            return False

    def get_sample(self, i: int) -> "MpcParameter":
        """Get the sample at index i from the batch."""
        if not self.is_batched():
            raise ValueError("Cannot sample from non-batched MpcParameter.")
        p_global = self.p_global[i] if self.p_global is not None else None
        p_stagewise = self.p_stagewise[i] if self.p_stagewise is not None else None
        p_stagewise_sparse_idx = self.p_stagewise_sparse_idx[i] if self.p_stagewise_sparse_idx is not None else None

        return MpcParameter(
            p_global=p_global,
            p_stagewise=p_stagewise,
            p_stagewise_sparse_idx=p_stagewise_sparse_idx,
        )

    def ensure_float64(self) -> "MpcParameter":
        def convert(k, v):
            if k not in ["p_stagewise_sparse_idx"]:
                return v.astype(np.float64) if v is not None else None
            return v

        kw = {k: convert(k, v) for k, v in self._asdict().items()}

        return MpcParameter(**kw)


MpcSingleState = AcadosOcpFlattenedIterate
MpcBatchedState = AcadosOcpFlattenedBatchIterate


class MpcInput(NamedTuple):
    """
    A named tuple to store the input of the MPC planner.

    Attributes:
        x0: The initial states in shape (B, x_dim) or (x_dim, ).
        u0: The initial actions in shape (B, u_dim) or (u_dim, ).
        parameters: The parameters of the MPC planner.
    """

    x0: np.ndarray
    u0: np.ndarray | None = None
    parameters: MpcParameter | None = None

    def is_batched(self) -> bool:
        return self.x0.ndim == 2

    def get_sample(self, i: int) -> "MpcInput":
        """Get the sample at index i from the batch."""
        if not self.is_batched():
            raise ValueError("Cannot sample from non-batched MPCInput.")
        x0 = self.x0[i]
        u0 = self.u0[i] if self.u0 is not None else None
        parameters = (
            self.parameters.get_sample(i) if self.parameters is not None else None
        )
        return MpcInput(x0=x0, u0=u0, parameters=parameters)


class MpcOutput(NamedTuple):
    """
    A named tuple to store the solution of the MPC planner.

    Attributes:
        status: The status of the solver.
        u0: The first optimal action.
        Q: The state-action value function.
        V: The value function.
        dvalue_du0: The sensitivity of the value function with respect to the initial action.
        dvalue_dp_global: The sensitivity of the value function with respect to the global parameters.
        du0_dp_global: The sensitivity of the initial action with respect to the global parameters.
        du0_dx0: The sensitivity of the initial action with respect to the initial state.
    """

    status: np.ndarray | torch.Tensor | None = None  # (B, ) or (1, )
    u0: np.ndarray | torch.Tensor | None = None  # (B, u_dim) or (u_dim, )
    Q: np.ndarray | torch.Tensor | None = None  # (B, ) or (1, )
    V: np.ndarray | torch.Tensor | None = None  # (B, ) or (1, )
    dvalue_dx0: np.ndarray | None = None  # (B, x_dim) or (x_dim, )
    dvalue_du0: np.ndarray | None = None  # (B, u_dim) or (u_dim, )
    dvalue_dp_global: np.ndarray | None = None  # (B, p_dim) or (p_dim, )
    du0_dp_global: np.ndarray | None = None  # (B, udim, p_dim) or (udim, p_dim)
    du0_dx0: np.ndarray | None = None  # (B, u_dim, x_dim) or (u_dim, x_dim)


def set_ocp_solver_mpc_params(
    ocp_solver: AcadosOcpSolver | AcadosOcpBatchSolver,
    mpc_parameter: MpcParameter | None,
) -> None:
    if mpc_parameter is None:
        return
    if isinstance(ocp_solver, AcadosOcpSolver):
        if mpc_parameter is not None:
            if mpc_parameter.p_global is not None:
                ocp_solver.set_p_global_and_precompute_dependencies(
                    mpc_parameter.p_global
                )

            if mpc_parameter.p_stagewise is not None:
                if mpc_parameter.p_stagewise_sparse_idx is not None:
                    for stage, (p, idx) in enumerate(
                        zip(
                            mpc_parameter.p_stagewise,
                            mpc_parameter.p_stagewise_sparse_idx,
                        )
                    ):
                        ocp_solver.set_params_sparse(stage, p, idx)
                else:
                    for stage, p in enumerate(mpc_parameter.p_stagewise):
                        ocp_solver.set(stage, "p", p)
<<<<<<< HEAD
            if mpc_parameter.p_W is not None:
                for stage, W in enumerate(mpc_parameter.p_W):
                    ocp_solver.cost_set(stage, "W", W)
            if mpc_parameter.p_yref is not None:
                for stage, yref in enumerate(mpc_parameter.p_yref):
                    if np.isnan(yref).any():
                        raise ValueError(f"yref contains NaNs at stage {stage}.")
                    ocp_solver.cost_set(stage, "yref", yref)
            if mpc_parameter.p_W_e is not None:
                ocp_solver.cost_set(ocp_solver.N, "W", mpc_parameter.p_W_e)
            if mpc_parameter.p_yref_e is not None:
                ocp_solver.cost_set(ocp_solver.N, "yref", mpc_parameter.p_yref_e)
=======
>>>>>>> 62c79bac
    elif isinstance(ocp_solver, AcadosOcpBatchSolver):
        for i, single_solver in enumerate(ocp_solver.ocp_solvers):
            set_ocp_solver_mpc_params(single_solver, mpc_parameter.get_sample(i))
    else:
        raise ValueError(
            f"expected AcadosOcpSolver or AcadosOcpBatchSolver, but got {type(ocp_solver)}."
        )


def set_ocp_solver_iterate(
    ocp_solver: AcadosOcpSolver | AcadosOcpBatchSolver,
    ocp_iterate: MpcSingleState | MpcBatchedState | None,
) -> None:
    if ocp_iterate is None:
        return
    if isinstance(ocp_solver, AcadosOcpSolver):
        if isinstance(ocp_iterate, AcadosOcpFlattenedIterate):
            ocp_solver.load_iterate_from_flat_obj(ocp_iterate)
        elif ocp_iterate is not None:
            raise ValueError(f"Expected AcadosOcpFlattenedIterate for an AcadosOcpSolver, got {type(ocp_iterate)}.")

    elif isinstance(ocp_solver, AcadosOcpBatchSolver):
        if isinstance(ocp_iterate, AcadosOcpFlattenedBatchIterate):
            ocp_solver.load_iterate_from_flat_obj(ocp_iterate)
        elif ocp_iterate is not None:
            raise ValueError(f"Expected AcadosOcpFlattenedBatchIterate for an AcadosOcpBatchSolver, got {type(ocp_iterate)}.")
    else:
        raise ValueError(
            f"expected AcadosOcpSolver or AcadosOcpBatchSolver, got {type(ocp_solver)}."
        )


def set_ocp_solver_initial_condition(
    ocp_solver: AcadosOcpSolver | AcadosOcpBatchSolver,
    mpc_input: MpcInput,
    throw_error_if_u0_is_outside_ocp_bounds: bool,
) -> None:
    if isinstance(ocp_solver, AcadosOcpSolver):
        x0 = mpc_input.x0
        ocp_solver.set(0, "x", x0)
        ocp_solver.constraints_set(0, "lbx", x0)
        ocp_solver.constraints_set(0, "ubx", x0)
        if mpc_input.u0 is not None:
            u0 = mpc_input.u0
            ocp_solver.set(0, "u", u0)
            if throw_error_if_u0_is_outside_ocp_bounds:
                constr = (
                    ocp_solver.acados_ocp.constraints[0]
                    if isinstance(ocp_solver.acados_ocp, AcadosMultiphaseOcp)
                    else ocp_solver.acados_ocp.constraints
                )
                if constr.lbu.size != 0 and np.any(u0 < constr.lbu):
                    raise ValueError(
                        "You are about to set an initial control that is below the defined lower bound."
                    )
                elif constr.ubu.size != 0 and np.any(u0 > constr.ubu):
                    raise ValueError(
                        "You are about to set an initial control that is above the defined upper bound."
                    )
            ocp_solver.constraints_set(0, "lbu", u0)
            ocp_solver.constraints_set(0, "ubu", u0)

    elif isinstance(ocp_solver, AcadosOcpBatchSolver):
        for i, ocp in enumerate(ocp_solver.ocp_solvers):
            set_ocp_solver_initial_condition(
                ocp,
                mpc_input.get_sample(i),
                throw_error_if_u0_is_outside_ocp_bounds=throw_error_if_u0_is_outside_ocp_bounds,
            )

    else:
        raise ValueError(
            f"expected AcadosOcpSolver or AcadosOcpBatchSolver, got {type(ocp_solver)}."
        )


def initialize_ocp_solver(
    ocp_solver: AcadosOcpSolver | AcadosOcpBatchSolver,
    mpc_input: MpcInput,
    ocp_iterate: MpcSingleState | MpcBatchedState | None,
    set_params: bool = True,
    throw_error_if_u0_is_outside_ocp_bounds: bool = True,
) -> None:
    """Initializes the fields of the OCP (batch) solver with the given values.

    Args:
        ocp_solver: The OCP (batch) solver to initialize.
        mpc_input: The MPCInput containing the parameters to set in the OCP (batch) solver
            and the state and possibly control that will be used for the initial conditions.
        ocp_iterate: The iterate of the solver to use as initialization.
        set_params: Whether to set the MPC parameters of the OCP (batch) solver.
        throw_error_if_u0_is_outside_ocp_bounds: If True, an error will be thrown when given an u0 in mpc_input that
            is outside the box constraints defined in the cop
    """
    set_ocp_solver_iterate(ocp_solver, ocp_iterate)
    if set_params:
        set_ocp_solver_mpc_params(ocp_solver, mpc_input.parameters)
    # Set the initial conditions after setting the iterate, in case the given iterate contains a different value
    set_ocp_solver_initial_condition(
        ocp_solver,
        mpc_input,
        throw_error_if_u0_is_outside_ocp_bounds=throw_error_if_u0_is_outside_ocp_bounds,
    )


def unset_ocp_solver_initial_control_constraints(
    ocp_solver: AcadosOcpSolver | AcadosOcpBatchSolver,
) -> None:
    """Unset the initial control constraints of the OCP (batch) solver."""

    if isinstance(ocp_solver, AcadosOcpSolver):
        ocp_solver.constraints_set(0, "lbu", ocp_solver.acados_ocp.constraints.lbu)  # type: ignore
        ocp_solver.constraints_set(0, "ubu", ocp_solver.acados_ocp.constraints.ubu)  # type: ignore

    elif isinstance(ocp_solver, AcadosOcpBatchSolver):
        for ocp_solver in ocp_solver.ocp_solvers:
            unset_ocp_solver_initial_control_constraints(ocp_solver)

    else:
        raise ValueError(
            f"expected AcadosOcpSolver or AcadosOcpBatchSolver, got {type(ocp_solver)}."
        )


def set_ocp_solver_to_default(
    ocp_solver: AcadosOcpSolver | AcadosOcpBatchSolver,
    default_mpc_parameters: MpcParameter,
    unset_u0: bool,
) -> None:
    """Resets the OCP (batch) solver to remove any "state" to be carried over in the next call.
    Since the init function or a given iterate is being used to override the state of the solver anyways,
    we don't need to call ocp_solver.reset().
    This entails:
    - Setting the parameters to the default values (since the default is consistent over the batch, the given MpcParameter must not be batched).
    - Unsetting the initial control constraints if they were set.
    """
    if isinstance(ocp_solver, AcadosOcpSolver):
        if unset_u0:
            unset_ocp_solver_initial_control_constraints(ocp_solver)
        set_ocp_solver_mpc_params(ocp_solver, default_mpc_parameters)

    elif isinstance(ocp_solver, AcadosOcpBatchSolver):
        for ocp_solver in ocp_solver.ocp_solvers:
            set_ocp_solver_to_default(ocp_solver, default_mpc_parameters, unset_u0)

    else:
        raise ValueError(
            f"expected AcadosOcpSolver or AcadosOcpBatchSolver, got {type(ocp_solver)}."
        )


def set_discount_factor(
    ocp_solver: AcadosOcpSolver | AcadosOcpBatchSolver, discount_factor: float
) -> None:
    if isinstance(ocp_solver, AcadosOcpSolver):
        for stage in range(ocp_solver.acados_ocp.solver_options.N_horizon + 1):  # type: ignore
            ocp_solver.cost_set(stage, "scaling", discount_factor**stage)

    elif isinstance(ocp_solver, AcadosOcpBatchSolver):
        for ocp_solver in ocp_solver.ocp_solvers:
            set_discount_factor(ocp_solver, discount_factor)

    else:
        raise ValueError(
            f"expected AcadosOcpSolver or AcadosOcpBatchSolver, got {type(ocp_solver)}."
        )


def _solve_shared(
    solver: AcadosOcpSolver | AcadosOcpBatchSolver,
    sensitivity_solver: AcadosOcpSolver | AcadosOcpBatchSolver | None,
    mpc_input: MpcInput,
    mpc_state: MpcSingleState | MpcBatchedState | None,
    backup_fn: Callable[[MpcInput], MpcSingleState | MpcBatchedState] | None,
    throw_error_if_u0_is_outside_ocp_bounds: bool = True,
) -> dict[str, Any]:
    # Use the backup function to get an iterate in the first solve already, if no iterate is given.
    # Else no iterate is used, which means the iterate of the resetted solver is used (i.e. all iterates are set to 0).
    if mpc_state is None and backup_fn is not None:
        iterate = backup_fn(mpc_input)  # type:ignore
    else:
        iterate = mpc_state
    initialize_ocp_solver(
        ocp_solver=solver,
        mpc_input=mpc_input,
        ocp_iterate=iterate,
        throw_error_if_u0_is_outside_ocp_bounds=throw_error_if_u0_is_outside_ocp_bounds,
    )
    solver.solve()

    solve_stats = dict()

    if isinstance(solver, AcadosOcpSolver):
        status = solver.status
        solve_stats["sqp_iter"] = solver.get_stats("sqp_iter")
        solve_stats["qp_iter"] = solver.get_stats("qp_iter").sum()  # type:ignore
        solve_stats["time_tot"] = solver.get_stats("time_tot")

        if backup_fn is not None and iterate is not None and solver.status != 0:
            # Reattempt with backup
            initialize_ocp_solver(
                ocp_solver=solver,
                mpc_input=mpc_input,
                ocp_iterate=backup_fn(mpc_input),  # type:ignore
                set_params=False,
                throw_error_if_u0_is_outside_ocp_bounds=throw_error_if_u0_is_outside_ocp_bounds,
            )
            solver.solve()

            backup_status = solver.status
            solve_stats["sqp_iter"] += solver.get_stats("sqp_iter")
            solve_stats["qp_iter"] += solver.get_stats("qp_iter").sum()  # type:ignore
            solve_stats["time_tot"] += solver.get_stats("time_tot")
        else:
            backup_status = None

        for status_enum in AcadosStatus:
            name = status_enum.name.lower()
            solve_stats[f"status_{name}"] = int(status == status_enum.value)

            if backup_status is not None:
                solve_stats[f"backup_status_{name}"] = int(
                    backup_status == status_enum.value
                )

            solve_stats["backup_rate"] = 1.0 if backup_status is not None else 0.0

    elif isinstance(solver, AcadosOcpBatchSolver):
        batch_size = mpc_input.x0.shape[0]
        stats_batch = defaultdict(list)
        status_batch = []
        backup_status_batch = []
        any_failed = False

        for i, ocp_solver in enumerate(solver.ocp_solvers):
            # TODO (Jasper): Providing batch statistics could be moved to acados
            status = ocp_solver.status
            status_batch.append(status)
            stats_batch["sqp_iter"].append(ocp_solver.get_stats("sqp_iter"))
            stats_batch["qp_iter"].append(ocp_solver.get_stats("qp_iter").sum())  # type:ignore
            stats_batch["time_tot"].append(ocp_solver.get_stats("time_tot"))
            if status != 0:
                any_failed = True

        if (
            any_failed and backup_fn is not None and iterate is not None
        ):  # Reattempt with backup
            for i, ocp_solver in enumerate(solver.ocp_solvers):
                if status_batch[i] != 0:
                    single_input = mpc_input.get_sample(i)
                    initialize_ocp_solver(
                        ocp_solver=ocp_solver,
                        mpc_input=single_input,
                        ocp_iterate=backup_fn(single_input),  # type:ignore
                        set_params=False,
                        throw_error_if_u0_is_outside_ocp_bounds=throw_error_if_u0_is_outside_ocp_bounds,
                    )
            # TODO (Jasper): We also resolve when it already converged...
            solver.solve()

            reattempts = 0

            for i, ocp_solver in enumerate(solver.ocp_solvers):
                # Only update the stats if a resolve was attempted
                if status_batch[i] == 0:
                    continue
                reattempts += 1
                stats_batch["sqp_iter"][i] += ocp_solver.get_stats("sqp_iter")
                stats_batch["qp_iter"][i] += ocp_solver.get_stats("qp_iter").sum()  # type:ignore
                stats_batch["time_tot"][i] += ocp_solver.get_stats("time_tot")  # type:ignore

                backup_status_batch.append(ocp_solver.status)

            solve_stats["backup_rate"] = reattempts / batch_size

        # report each status individually
        status_batch = np.array(status_batch)
        backup_status_batch = np.array(backup_status_batch)

        for i, status_enum in enumerate(AcadosStatus):
            name = status_enum.name.lower()

            n_equal = (status_batch == status_enum.value).sum()
            solve_stats[f"status_{name}"] = float(n_equal / batch_size)

            if len(backup_status_batch) > 0:
                backup_n_equal = (backup_status_batch == status_enum.value).sum()
                solve_stats[f"backup_status_{name}"] = float(
                    backup_n_equal / len(backup_status_batch)
                )

        # report batch statistics with avg, min, max
        for key, values in stats_batch.items():
            values = np.array(values)
            solve_stats[f"{key}_avg"] = values.mean()
            solve_stats[f"{key}_min"] = values.min()
            solve_stats[f"{key}_max"] = values.max()
    else:
        raise ValueError(
            f"expected AcadosOcpSolver or AcadosOcpBatchSolver, got {type(solver)}."
        )

    if sensitivity_solver is not None:
        # Mask LS-parameters
        if mpc_input.parameters is not None:
            sens_input = MpcInput(
                x0=mpc_input.x0,
                u0=mpc_input.u0,
                parameters=MpcParameter(
                    p_global=mpc_input.parameters.p_global,
                    p_stagewise=mpc_input.parameters.p_stagewise,
                    p_stagewise_sparse_idx=mpc_input.parameters.p_stagewise_sparse_idx,
                ),
            )
        else:
            sens_input = mpc_input
        initialize_ocp_solver(
            ocp_solver=sensitivity_solver,
            mpc_input=sens_input,
            ocp_iterate=solver.store_iterate_to_flat_obj(),
            throw_error_if_u0_is_outside_ocp_bounds=throw_error_if_u0_is_outside_ocp_bounds,
        )
        sensitivity_solver.setup_qp_matrices_and_factorize()

    return solve_stats


def turn_on_warmstart(acados_ocp: AcadosOcp):
    if not (
        acados_ocp.solver_options.qp_solver_warm_start
        and acados_ocp.solver_options.nlp_solver_warm_start_first_qp
        and acados_ocp.solver_options.nlp_solver_warm_start_first_qp_from_nlp
    ):
        print(
            "WARNING: Warmstart is not enabled. We will enable it for our initialization strategies to work properly."
        )
    acados_ocp.solver_options.qp_solver_warm_start = 0
    acados_ocp.solver_options.nlp_solver_warm_start_first_qp = True
    acados_ocp.solver_options.nlp_solver_warm_start_first_qp_from_nlp = True


def create_zero_init_state_fn(
    solver: AcadosOcpSolver,
) -> Callable[[MpcInput], MpcSingleState | MpcBatchedState]:
    """Create a function that initializes the solver iterate with zeros.

    Args:
        solver: The solver to initialize.

    Returns:
        The function that initializes the solver iterate with zeros.
    """
    iterate = solver.store_iterate_to_flat_obj()

    # overwrite the iterate with zeros
    for f in fields(iterate):
        n = f.name
        setattr(iterate, n, np.zeros_like(getattr(iterate, n)))  # type: ignore

    def init_state_fn(mpc_input: MpcInput) -> MpcSingleState | MpcBatchedState:
        # TODO (batch_rules): This should be updated if we switch to only batch solvers.

        if not mpc_input.is_batched():
            return deepcopy(iterate)

        batch_size = len(mpc_input.x0)
        kw = {}

        for f in fields(iterate):
            n = f.name
            kw[n] = np.tile(getattr(iterate, n), (batch_size, 1))

        return AcadosOcpFlattenedBatchIterate(**kw, N_batch=batch_size)

    return init_state_fn


class Mpc(ABC):
    """Mpc abstract base class."""

    def __init__(
        self,
        ocp: AcadosOcp,
        ocp_sensitivity: AcadosOcp | None = None,
        discount_factor: float | None = None,
        init_state_fn: (
            Callable[[MpcInput], MpcSingleState | MpcBatchedState] | None
        ) = None,
        n_batch: int = 256,
        num_threads_in_batch_methods: int = 1,
        export_directory: Path | None = None,
        export_directory_sensitivity: Path | None = None,
        throw_error_if_u0_is_outside_ocp_bounds: bool = True,
    ):
        """
        Initialize the MPC object.

        Args:
            ocp: Optimal control problem formulation used for solving the OCP.
            ocp_sensitivity: The optimal control problem formulation to use for sensitivities.
                If None, the sensitivity problem is derived from the ocp, however only the EXTERNAL cost type is allowed then.
                For an example of how to set up other cost types refer, e.g., to examples/pendulum_on_cart.py .
            discount_factor: Discount factor. If None, acados default cost scaling is used, i.e. dt for intermediate stages, 1 for terminal stage.
            init_state_fn: Function to use as default iterate initialization for the solver. If None, the solver iterate is initialized with zeros.
            n_batch: Number of batched solvers to use.
            num_threads_in_batch_methods: Number of threads to use in the batch methods.
            export_directory: Directory to export the generated code.
            export_directory_sensitivity: Directory to export the generated
                code for the sensitivity problem.
            throw_error_if_u0_is_outside_ocp_bounds: If True, an error will be thrown when given an u0 in mpc_input that
                is outside the box constraints defined in the ocp.
        """
        self.ocp = ocp

        if ocp_sensitivity is None:
            # setup OCP for sensitivity solver
            if ocp.cost.cost_type not in  ["EXTERNAL", "NONLINEAR_LS"] or ocp.cost.cost_type_0 not in ["EXTERNAL", "NONLINEAR_LS", None] or ocp.cost.cost_type_e not in ["EXTERNAL", "NONLINEAR_LS"]:
                raise ValueError("Automatic derivation of sensitivity problem is only supported for EXTERNAL or NONLINEAR_LS cost types.")
            self.ocp_sensitivity = deepcopy(ocp)

            set_standard_sensitivity_options(self.ocp_sensitivity)
        else:
            self.ocp_sensitivity = ocp_sensitivity


        if self.ocp.cost.cost_type_0 not in ["EXTERNAL", None]:
            self.ocp.translate_intial_cost_term_to_external(cost_hessian=ocp.solver_options.hessian_approx)
            self.ocp_sensitivity.translate_intial_cost_term_to_external(cost_hessian="EXACT")

        if self.ocp.cost.cost_type not in ["EXTERNAL"]:
            self.ocp.translate_intermediate_cost_term_to_external(cost_hessian=ocp.solver_options.hessian_approx)
            self.ocp_sensitivity.translate_intermediate_cost_term_to_external(cost_hessian="EXACT")

        if self.ocp.cost.cost_type_e not in ["EXTERNAL"]:
            self.ocp.translate_terminal_cost_term_to_external(cost_hessian=ocp.solver_options.hessian_approx)
            self.ocp_sensitivity.translate_terminal_cost_term_to_external(cost_hessian="EXACT")

        turn_on_warmstart(self.ocp)

        # turn_on_warmstart(self.ocp_sensitivity)

        # path management
        self.afm = AcadosFileManager(export_directory)
        self.afm_batch = AcadosFileManager(export_directory)
        self.afm_sens = AcadosFileManager(export_directory_sensitivity)
        self.afm_sens_batch = AcadosFileManager(export_directory_sensitivity)

        self._discount_factor = discount_factor
        if init_state_fn is None:
            self.init_state_fn = create_zero_init_state_fn(self.ocp_solver)
        else:
            self.init_state_fn = init_state_fn

        self.param_labels = SX_to_labels(self.ocp.model.p_global)

        self.n_batch: int = n_batch
        self._num_threads_in_batch_methods: int = num_threads_in_batch_methods

        self.throw_error_if_u0_is_outside_ocp_bounds = (
            throw_error_if_u0_is_outside_ocp_bounds
        )

        self.last_call_stats: dict = dict()
        self.last_call_state: MpcSingleState | MpcBatchedState

    @cached_property
    def ocp_solver(self) -> AcadosOcpSolver:
        solver = self.afm.setup_acados_ocp_solver(self.ocp)

        if self._discount_factor is not None:
            set_discount_factor(solver, self._discount_factor)

        set_ocp_solver_to_default(solver, self.default_full_mpcparameter, unset_u0=True)

        return solver

    @cached_property
    def ocp_sensitivity_solver(self) -> AcadosOcpSolver:
        solver = self.afm_sens.setup_acados_ocp_solver(self.ocp_sensitivity)

        if self._discount_factor is not None:
            set_discount_factor(solver, self._discount_factor)

        set_ocp_solver_to_default(solver, self.default_sens_mpcparameter, unset_u0=True)

        return solver

    @cached_property
    def ocp_batch_solver(self) -> AcadosOcpBatchSolver:
        ocp = deepcopy(self.ocp)
        ocp.model.name += "_batch"  # type:ignore

        batch_solver = self.afm_batch.setup_acados_ocp_batch_solver(
            ocp, self.n_batch, self._num_threads_in_batch_methods
        )

        if self._discount_factor is not None:
            set_discount_factor(batch_solver, self._discount_factor)
        set_ocp_solver_to_default(
            batch_solver, self.default_full_mpcparameter, unset_u0=True
        )

        return batch_solver

    @cached_property
    def ocp_batch_sensitivity_solver(self) -> AcadosOcpBatchSolver:
        ocp = deepcopy(self.ocp_sensitivity)
        ocp.model.name += "_batch"  # type:ignore

        batch_solver = self.afm_sens_batch.setup_acados_ocp_batch_solver(
            ocp, self.n_batch, self._num_threads_in_batch_methods
        )

        if self._discount_factor is not None:
            set_discount_factor(batch_solver, self._discount_factor)
        set_ocp_solver_to_default(
            batch_solver, self.default_sens_mpcparameter, unset_u0=True
        )

        return batch_solver

    @property
    def p_global_dim(self) -> int:
        """Return the dimension of p_global."""
        return (
            self.default_p_global.shape[0] if self.default_p_global is not None else 0
        )

    @property
    def num_threads_batch_methods(self) -> int:
        """The number of threads to use in the batch methods."""
        return self._num_threads_in_batch_methods

    @num_threads_batch_methods.setter
    def num_threads_batch_methods(self, n_threads):
        self._num_threads_in_batch_methods = n_threads
        self.ocp_batch_solver.num_threads_in_batch_solve = n_threads
        self.ocp_batch_sensitivity_solver.num_threads_in_batch_solve = n_threads

    @property
    def N(self) -> int:
        return self.ocp.solver_options.N_horizon  # type: ignore

    @cached_property
    def default_p_global(self) -> np.ndarray | None:
        """Return the default p_global."""
        return (
            self.ocp.p_global_values
            if self.is_model_p_legal(self.ocp.model.p_global)
            else None
        )

    @cached_property
    def default_p_stagewise(self) -> np.ndarray | None:
        """Return the default p_stagewise."""
        return (
            np.tile(self.ocp.parameter_values, (self.N + 1, 1)) if self.is_model_p_legal(self.ocp_sensitivity.model.p) else None
        )

    @cached_property
    def default_full_mpcparameter(self) -> MpcParameter:
        """Return the full default MpcParameter."""
        return MpcParameter(
            p_global=self.default_p_global,
            p_stagewise=self.default_p_stagewise,
        )

    @cached_property
    def default_sens_mpcparameter(self) -> MpcParameter:
        """Return the default MpcParameter for sensitivity solver.
        It does not contain the LS-parameters"""
        return MpcParameter(
            p_global=self.default_p_global,
            p_stagewise=self.default_p_stagewise,
        )

    def is_model_p_legal(self, model_p: Any) -> bool:
        if model_p is None:
            return False
        elif isinstance(model_p, ca.SX):
            return 0 not in model_p.shape
        elif isinstance(model_p, np.ndarray):
            return model_p.size != 0
        elif isinstance(model_p, list) or isinstance(model_p, tuple):
            return len(model_p) != 0
        else:
            raise ValueError(f"Unknown case for model_p, type is {type(model_p)}")

    def state_value(
        self, state: np.ndarray, p_global: np.ndarray | None, sens: bool = False
    ) -> tuple[np.ndarray, np.ndarray | None, np.ndarray]:
        """
        # TODO: Discuss removing this method.

        Compute the value function for the given state.

        Args:
            state: The state for which to compute the value function.

        Returns:
            The value function, dvalue_dp_global if requested, and the status of the computation (whether it succeded, etc.).
        """

        mpc_input = MpcInput(x0=state, parameters=MpcParameter(p_global=p_global))
        mpc_output = self.__call__(mpc_input=mpc_input, dvdp=sens)

        return (
            mpc_output.V,
            mpc_output.dvalue_dp_global,
            mpc_output.status,
        )  # type:ignore

    def state_action_value(
        self,
        state: np.ndarray,
        action: np.ndarray,
        p_global: np.ndarray | None,
        sens: bool = False,
    ) -> tuple[np.ndarray, np.ndarray | None, np.ndarray]:
        """
        # TODO: Discuss removing this method.

        Compute the state-action value function for the given state and action.

        Args:
            state: The state for which to compute the value function.
            action: The action for which to compute the value function.

        Returns:
            The state-action value function, dQ_dp_global if requested, and the status of the computation (whether it succeded, etc.).
        """

        mpc_input = MpcInput(
            x0=state, u0=action, parameters=MpcParameter(p_global=p_global)
        )
        mpc_output = self.__call__(mpc_input=mpc_input, dvdp=sens)

        return (
            mpc_output.Q,
            mpc_output.dvalue_dp_global,
            mpc_output.status,
        )  # type:ignore

    def policy(
        self,
        state: np.ndarray,
        p_global: np.ndarray | None,
        sens: bool = False,
        use_adj_sens: bool = True,
    ) -> tuple[np.ndarray, np.ndarray | None, np.ndarray]:
        """
        # TODO: Discuss removing this method.

        Compute the policy for the given state.

        Args:
            state: The state for which to compute the policy.
            p_global: The global parameters.
            sens: Whether to compute the sensitivity of the policy with respect to the parameters.
            use_adj_sens: Whether to use adjoint sensitivity.

        Returns:
            The policy, du0_dp_global if requested, and the status of the computation (whether it succeded, etc.).
        """

        mpc_input = MpcInput(x0=state, parameters=MpcParameter(p_global=p_global))

        mpc_output = self.__call__(
            mpc_input=mpc_input, dudp=sens, use_adj_sens=use_adj_sens
        )

        return mpc_output.u0, mpc_output.du0_dp_global, mpc_output.status  # type:ignore

    def __call__(
        self,
        mpc_input: MpcInput,
        mpc_state: MpcSingleState | MpcBatchedState | None = None,
        dudx: bool = False,
        dudp: bool = False,
        dvdx: bool = False,
        dvdu: bool = False,
        dvdp: bool = False,
        use_adj_sens: bool = True,
    ) -> MpcOutput:
        """Solve the OCP for the given initial state and parameters.

        If an mpc_state is given and the solver does not converge, the solver does a
        reattempt using the init_state_fn. If the mpc_state is None, the init_state_fn is
        used to initialize the solver.

        Note:
            Information of this call is stored in the public member self.last_call_stats.
            The solution state of this call is stored in the public member
                self.last_call_state.

        Args:
            mpc_input: The input of the MPC controller.
            mpc_state: The iterate of the solver to use as initialization. If None, the
                solver is initialized using its init_state_fn.
            dudx: Whether to compute the sensitivity of the action with respect to the
                state.
            dudp: Whether to compute the sensitivity of the action with respect to the
                parameters.
            dvdx: Whether to compute the sensitivity of the value function with respect
                to the state.
            dvdu: Whether to compute the sensitivity of the value function with respect
                to the action.
            dvdp: Whether to compute the sensitivity of the value function with respect
                to the parameters.
            use_adj_sens: Whether to use adjoint sensitivity.

        Returns:
            A collection of outputs from the MPC controller.
        """

        if mpc_input.is_batched() and mpc_input.x0.shape[0] == 1:
            # Jasper (Todo): Quick fix, remove this when automatic proportional batched
            # solving is allowed.
            mpc_input = mpc_input.get_sample(0)
            mpc_output, mpc_state = self._solve(
                mpc_input=mpc_input,
                mpc_state=mpc_state,  # type: ignore
                dudx=dudx,
                dudp=dudp,
                dvdx=dvdx,
                dvdu=dvdu,
                dvdp=dvdp,
                use_adj_sens=use_adj_sens,
            )

            # add the batch dimension back by iterating over the fields
            def add_dim(value):
                if isinstance(value, np.ndarray):
                    return np.array([value])
                return value

            mpc_output = MpcOutput(
                **{k: add_dim(v) for k, v in mpc_output._asdict().items()}
            )

            self.last_call_state = mpc_state
            return mpc_output

        if not mpc_input.is_batched():
            mpc_output, mpc_state = self._solve(
                mpc_input=mpc_input,
                mpc_state=mpc_state,  # type: ignore
                dudx=dudx,
                dudp=dudp,
                dvdx=dvdx,
                dvdu=dvdu,
                dvdp=dvdp,
                use_adj_sens=use_adj_sens,
            )
            self.last_call_state = mpc_state
            return mpc_output

        mpc_output, mpc_state = self._batch_solve(
            mpc_input=mpc_input,
            mpc_state=mpc_state,  # type: ignore
            dudx=dudx,
            dudp=dudp,
            dvdx=dvdx,
            dvdu=dvdu,
            dvdp=dvdp,
            use_adj_sens=use_adj_sens,
        )
        self.last_call_state = mpc_state

        return mpc_output

    def _solve(
        self,
        mpc_input: MpcInput,
        mpc_state: MpcSingleState | None = None,
        dudx: bool = False,
        dudp: bool = False,
        dvdx: bool = False,
        dvdu: bool = False,
        dvdp: bool = False,
        use_adj_sens: bool = True,
    ) -> tuple[MpcOutput, AcadosOcpFlattenedIterate]:
        if mpc_input.u0 is None and dvdu:
            raise ValueError("dvdu is only allowed if u0 is set in the input.")

        use_sensitivity_solver = dudx or dudp or dvdp

        self.last_call_stats = _solve_shared(
            solver=self.ocp_solver,
            sensitivity_solver=(
                self.ocp_sensitivity_solver if use_sensitivity_solver else None
            ),
            mpc_input=mpc_input,
            mpc_state=mpc_state,
            backup_fn=self.init_state_fn,
            throw_error_if_u0_is_outside_ocp_bounds=self.throw_error_if_u0_is_outside_ocp_bounds,
        )

        kw = {}

        kw["status"] = np.array([self.ocp_solver.status])

        kw["u0"] = self.ocp_solver.get(0, "u")

        if mpc_input.u0 is not None:
            kw["Q"] = np.array([self.ocp_solver.get_cost()])
        else:
            kw["V"] = np.array([self.ocp_solver.get_cost()])

        if use_sensitivity_solver:
            if dudx:
                kw["du0_dx0"] = self.ocp_sensitivity_solver.eval_solution_sensitivity(
                    stages=0,
                    with_respect_to="initial_state",
                    return_sens_u=True,
                    return_sens_x=False,
                )["sens_u"]

            if dudp:
                if use_adj_sens:
                    kw["du0_dp_global"] = (
                        self.ocp_sensitivity_solver.eval_adjoint_solution_sensitivity(
                            seed_x=[],
                            seed_u=[
                                (
                                    0,
                                    np.eye(self.ocp.dims.nu),  # type:ignore
                                )
                            ],
                            with_respect_to="p_global",
                            sanity_checks=True,
                        )
                    )
                else:
                    kw["du0_dp_global"] = (
                        self.ocp_sensitivity_solver.eval_solution_sensitivity(
                            stages=0,
                            with_respect_to="p_global",
                            return_sens_u=True,
                            return_sens_x=False,
                        )["sens_u"]
                    )

            if dvdp:
                kw["dvalue_dp_global"] = (
                    self.ocp_sensitivity_solver.eval_and_get_optimal_value_gradient(
                        with_respect_to="p_global"
                    )
                )

        if dvdx:
            kw["dvalue_dx0"] = self.ocp_solver.eval_and_get_optimal_value_gradient(
                with_respect_to="initial_state"
            )

        # NB: Assumes we are evaluating dQdu0 here
        if dvdu:
            kw["dvalue_du0"] = self.ocp_solver.eval_and_get_optimal_value_gradient(
                with_respect_to="initial_control"
            )

        # get mpc state
        flat_iterate = self.ocp_solver.store_iterate_to_flat_obj()

        # Set solvers to default
        unset_u0 = True if mpc_input.u0 is not None else False
        set_ocp_solver_to_default(
            ocp_solver=self.ocp_solver,
            default_mpc_parameters=self.default_full_mpcparameter,
            unset_u0=unset_u0,
        )
        if use_sensitivity_solver:
            set_ocp_solver_to_default(
                ocp_solver=self.ocp_sensitivity_solver,
                default_mpc_parameters=self.default_sens_mpcparameter,
                unset_u0=unset_u0,
            )

        return MpcOutput(**kw), flat_iterate

    def _batch_solve(
        self,
        mpc_input: MpcInput,
        mpc_state: MpcBatchedState | None = None,
        dudx: bool = False,
        dudp: bool = False,
        dvdx: bool = False,
        dvdu: bool = False,
        dvdp: bool = False,
        use_adj_sens: bool = True,
    ) -> tuple[MpcOutput, AcadosOcpFlattenedBatchIterate]:
        if mpc_input.u0 is None and dvdu:
            raise ValueError("dvdu is only allowed if u0 is set in the input.")

        use_sensitivity_solver = dudx or dudp or dvdp

        self.last_call_stats = _solve_shared(
            solver=self.ocp_batch_solver,
            sensitivity_solver=(
                self.ocp_batch_sensitivity_solver if use_sensitivity_solver else None
            ),
            mpc_input=mpc_input,
            mpc_state=mpc_state,
            backup_fn=self.init_state_fn,
            throw_error_if_u0_is_outside_ocp_bounds=self.throw_error_if_u0_is_outside_ocp_bounds,
        )

        kw = {}
        kw["status"] = np.array(
            [ocp_solver.status for ocp_solver in self.ocp_batch_solver.ocp_solvers]
        )

        kw["u0"] = np.array(
            [ocp_solver.get(0, "u") for ocp_solver in self.ocp_batch_solver.ocp_solvers]
        )

        if mpc_input.u0 is not None:
            kw["Q"] = np.array(
                [
                    ocp_solver.get_cost()
                    for ocp_solver in self.ocp_batch_solver.ocp_solvers
                ]
            )
        else:
            kw["V"] = np.array(
                [
                    ocp_solver.get_cost()
                    for ocp_solver in self.ocp_batch_solver.ocp_solvers
                ]
            )

        if use_sensitivity_solver:
            if dudx:
                kw["du0_dx0"] = np.array(
                    [
                        ocp_sensitivity_solver.eval_solution_sensitivity(
                            stages=0,
                            with_respect_to="initial_state",
                            return_sens_u=True,
                            return_sens_x=False,
                        )["sens_u"]
                        for ocp_sensitivity_solver in self.ocp_batch_sensitivity_solver.ocp_solvers
                    ]
                )

            if dudp:
                if use_adj_sens:
                    single_seed = np.eye(self.ocp.dims.nu)
                    seed_vec = np.repeat(
                        single_seed[np.newaxis, :, :], self.n_batch, axis=0
                    )

                    kw["du0_dp_global"] = (
                        self.ocp_batch_sensitivity_solver.eval_adjoint_solution_sensitivity(
                            seed_x=[],
                            seed_u=[(0, seed_vec)],
                            with_respect_to="p_global",
                            sanity_checks=True,
                        )
                    )

                else:
                    kw["du0_dp_global"] = np.array(
                        [
                            ocp_sensitivity_solver.eval_solution_sensitivity(
                                stages=0,
                                with_respect_to="p_global",
                                return_sens_u=True,
                                return_sens_x=False,
                            )["sens_u"]
                            for ocp_sensitivity_solver in self.ocp_batch_sensitivity_solver.ocp_solvers
                        ]
                    ).reshape(self.n_batch, self.ocp.dims.nu, self.p_global_dim)  # type:ignore

                assert kw["du0_dp_global"].shape == (
                    self.n_batch,
                    self.ocp.dims.nu,
                    self.p_global_dim,
                )

            if dvdp:
                kw["dvalue_dp_global"] = np.array(
                    [
                        ocp_sensitivity_solver.eval_and_get_optimal_value_gradient(
                            "p_global"
                        )
                        for ocp_sensitivity_solver in self.ocp_batch_sensitivity_solver.ocp_solvers
                    ]
                )

        if dudx:
            kw["du0_dx0"] = np.array(
                [
                    ocp_solver.eval_solution_sensitivity(
                        stages=0,
                        with_respect_to="initial_state",
                        return_sens_u=True,
                        return_sens_x=False,
                    )["sens_u"]
                    for ocp_solver in self.ocp_batch_sensitivity_solver.ocp_solvers
                ]
            )
        if dvdx:
            kw["dvalue_dx0"] = np.array(
                [
                    solver.eval_and_get_optimal_value_gradient(
                        with_respect_to="initial_state"
                    )
                    for solver in self.ocp_batch_solver.ocp_solvers
                ]
            )
        if dvdu:
            kw["dvalue_du0"] = np.array(
                [
                    solver.eval_and_get_optimal_value_gradient(
                        with_respect_to="initial_control"
                    )
                    for solver in self.ocp_batch_solver.ocp_solvers
                ]
            )

        flat_iterate = self.ocp_batch_solver.store_iterate_to_flat_obj()

        # Set solvers to default
        unset_u0 = True if mpc_input.u0 is not None else False
        set_ocp_solver_to_default(
            ocp_solver=self.ocp_batch_solver,
            default_mpc_parameters=self.default_full_mpcparameter,
            unset_u0=unset_u0,
        )
        if use_sensitivity_solver:
            set_ocp_solver_to_default(
                ocp_solver=self.ocp_batch_sensitivity_solver,
                default_mpc_parameters=self.default_sens_mpcparameter,
                unset_u0=unset_u0,
            )

        return MpcOutput(**kw), flat_iterate

    def last_solve_diagnostics(
        self, ocp_solver: AcadosOcpSolver | AcadosOcpBatchSolver
    ) -> dict | list[dict]:
        """Print statistics for the last solve and collect QP-diagnostics for the solvers.

        Simpler information about the last call is stored in self.last_call_stats.
        """

        if isinstance(ocp_solver, AcadosOcpSolver):
            diagnostics = ocp_solver.qp_diagnostics()
            ocp_solver.print_statistics()
            return diagnostics
        elif isinstance(ocp_solver, AcadosOcpBatchSolver):
            diagnostics = []
            for single_solver in ocp_solver.ocp_solvers:
                diagnostics.append(single_solver.qp_diagnostics())
                single_solver.print_statistics()
            return diagnostics
        else:
            raise ValueError(
                f"Unknown solver type, expected AcadosOcpSolver or AcadosOcpBatchSolver, but got {type(ocp_solver)}."
            )<|MERGE_RESOLUTION|>--- conflicted
+++ resolved
@@ -175,21 +175,6 @@
                 else:
                     for stage, p in enumerate(mpc_parameter.p_stagewise):
                         ocp_solver.set(stage, "p", p)
-<<<<<<< HEAD
-            if mpc_parameter.p_W is not None:
-                for stage, W in enumerate(mpc_parameter.p_W):
-                    ocp_solver.cost_set(stage, "W", W)
-            if mpc_parameter.p_yref is not None:
-                for stage, yref in enumerate(mpc_parameter.p_yref):
-                    if np.isnan(yref).any():
-                        raise ValueError(f"yref contains NaNs at stage {stage}.")
-                    ocp_solver.cost_set(stage, "yref", yref)
-            if mpc_parameter.p_W_e is not None:
-                ocp_solver.cost_set(ocp_solver.N, "W", mpc_parameter.p_W_e)
-            if mpc_parameter.p_yref_e is not None:
-                ocp_solver.cost_set(ocp_solver.N, "yref", mpc_parameter.p_yref_e)
-=======
->>>>>>> 62c79bac
     elif isinstance(ocp_solver, AcadosOcpBatchSolver):
         for i, single_solver in enumerate(ocp_solver.ocp_solvers):
             set_ocp_solver_mpc_params(single_solver, mpc_parameter.get_sample(i))
