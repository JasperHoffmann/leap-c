from abc import ABC
from copy import deepcopy
from dataclasses import fields
from enum import IntEnum
from functools import cached_property
from pathlib import Path
from typing import Any, Callable, List, NamedTuple

import casadi as ca
import numpy as np
import torch
from acados_template import AcadosOcp, AcadosOcpBatchSolver, AcadosOcpSolver
from acados_template.acados_multiphase_ocp import AcadosMultiphaseOcp
from acados_template.acados_ocp_iterate import (
    AcadosOcpFlattenedBatchIterate,
    AcadosOcpFlattenedIterate,
    AcadosOcpIterate,
)

from leap_c.utils import (
    AcadosFileManager,
    SX_to_labels,
    set_standard_sensitivity_options,
)


class AcadosStatus(IntEnum):
    ACADOS_SUCCESS = 0
    ACADOS_NAN_DETECTED = 1
    ACADOS_MAXITER = 2
    ACADOS_MINSTEP = 3
    ACADOS_QP_FAILURE = 4
    ACADOS_READY = 5
    ACADOS_UNBOUNDED = 6
    ACADOS_TIMEOUT = 7


class MpcParameter(NamedTuple):
    """
    A named tuple to store the parameters of the MPC planner.
    NOTE: If the non-sensitivity solver is using something else than EXTERNAL cost, like LLS cost, then
    only the first few entries of the here given p_global is set (such that its shape matches the shape of the default p_global
    in that solver). This is due to the fact that "unused" (wrt. casadi expressions) p_global entries are currently not allowed in the solver.

    Attributes:
        p_global: The part of p_global that should be learned in shape (n_p_global_learnable, ) or (B, n_p_global_learnable).
        p_stagewise: The stagewise parameters in shape
            (N+1, p_stagewise_dim) or (N+1, len(p_stagewise_sparse_idx)) if the next field is set or
            (B, N+1, p_stagewise_dim) or (B, N+1, len(p_stagewise_sparse_idx)) if the next field is set.
            If a multi-phase MPC is used this is a list containing the above arrays for the respective phases.
        p_stagewise_sparse_idx: If not None, stagewise parameters are set in a sparse manner, using these indices.
            The indices are in shape (N+1, n_p_stagewise_sparse_idx) or (B, N+1, n_p_stagewise_sparse_idx).
            If a multi-phase MPC is used this is a list containing the above arrays for the respective phases.
        p_W: The weights for the least squares cost formulation in shape (N, n_x+n_u, n_x+n_u) or (B, N, n_x+n_u, n_x+n_u).
        p_yref: The reference for the least squares cost formulation in shape (N, n_x+n_u) or (B, N, n_x+n_u).
        p_W_e: The weights for the least squares cost formulation in the terminal stage in shape (n_x, n_x) or (B, n_x, n_x).
        p_yref_e: The reference for the least squares cost formulation in the terminal stage in shape (n_x,) or (B, n_x).
    """

    p_global: np.ndarray | None = None
    p_stagewise: List[np.ndarray] | np.ndarray | None = None
    p_stagewise_sparse_idx: List[np.ndarray] | np.ndarray | None = None

    # Only used in least squares cost formulations
    p_W: np.ndarray | None = None
    p_yref: np.ndarray | None = None
    p_W_e: np.ndarray | None = None
    p_yref_e: np.ndarray | None = None

    def is_batched(self) -> bool:
        """The empty MPCParameter counts as non-batched."""
        if self.p_global is not None:
            return self.p_global.ndim == 2
        elif self.p_stagewise is not None:
            return self.p_stagewise[0].ndim == 3
        elif self.p_W is not None:
            return self.p_W.ndim == 4
        elif self.p_yref is not None:
            return self.p_yref.ndim == 3
        elif self.p_W_e is not None:
            return self.p_W_e.ndim == 3
        elif self.p_yref_e is not None:
            return self.p_yref_e.ndim == 2
        else:
            return False

    def get_sample(self, i: int) -> "MpcParameter":
        """Get the sample at index i from the batch."""
        if not self.is_batched():
            raise ValueError("Cannot sample from non-batched MPCParameter.")
        p_global = self.p_global[i] if self.p_global is not None else None
        p_stagewise = self.p_stagewise[i] if self.p_stagewise is not None else None
        p_stagewise_sparse_idx = (
            self.p_stagewise_sparse_idx[i]
            if self.p_stagewise_sparse_idx is not None
            else None
        )
        p_W = self.p_W[i] if self.p_W is not None else None
        p_yref = self.p_yref[i] if self.p_yref is not None else None
        p_W_e = self.p_W_e[i] if self.p_W_e is not None else None
        p_yref_e = self.p_yref_e[i] if self.p_yref_e is not None else None

        return MpcParameter(
            p_global=p_global,
            p_stagewise=p_stagewise,
            p_stagewise_sparse_idx=p_stagewise_sparse_idx,
            p_W=p_W,
            p_yref=p_yref,
            p_W_e=p_W_e,
            p_yref_e=p_yref_e,
        )

    def ensure_float64(self) -> "MpcParameter":
        def convert(k, v):
            if k not in ["p_stagewise_sparse_idx"]:
                return v.astype(np.float64) if v is not None else None
            return v

        kw = {k: convert(k, v) for k, v in self._asdict().items()}

        return MpcParameter(**kw)


MpcSingleState = AcadosOcpIterate | AcadosOcpFlattenedIterate
MpcBatchedState = list[AcadosOcpIterate] | AcadosOcpFlattenedBatchIterate


class MpcInput(NamedTuple):
    """
    A named tuple to store the input of the MPC planner.

    Attributes:
        x0: The initial states in shape (B, x_dim) or (x_dim, ).
        u0: The initial actions in shape (B, u_dim) or (u_dim, ).
        parameters: The parameters of the MPC planner.
    """

    x0: np.ndarray
    u0: np.ndarray | None = None
    parameters: MpcParameter | None = None

    def is_batched(self) -> bool:
        return self.x0.ndim == 2

    def get_sample(self, i: int) -> "MpcInput":
        """Get the sample at index i from the batch."""
        if not self.is_batched():
            raise ValueError("Cannot sample from non-batched MPCInput.")
        x0 = self.x0[i]
        u0 = self.u0[i] if self.u0 is not None else None
        parameters = (
            self.parameters.get_sample(i) if self.parameters is not None else None
        )
        return MpcInput(x0=x0, u0=u0, parameters=parameters)


class MpcOutput(NamedTuple):
    """
    A named tuple to store the solution of the MPC planner.

    Attributes:
        status: The status of the solver.
        u0: The first optimal action.
        Q: The state-action value function.
        V: The value function.
        dvalue_du0: The sensitivity of the value function with respect to the initial action.
        dvalue_dp_global: The sensitivity of the value function with respect to the global parameters.
        du0_dp_global: The sensitivity of the initial action with respect to the global parameters.
        du0_dx0: The sensitivity of the initial action with respect to the initial state.
    """

    status: np.ndarray | torch.Tensor | None = None  # (B, ) or (1, )
    u0: np.ndarray | torch.Tensor | None = None  # (B, u_dim) or (u_dim, )
    Q: np.ndarray | torch.Tensor | None = None  # (B, ) or (1, )
    V: np.ndarray | torch.Tensor | None = None  # (B, ) or (1, )
    dvalue_dx0: np.ndarray | None = None  # (B, x_dim) or (x_dim, )
    dvalue_du0: np.ndarray | None = None  # (B, u_dim) or (u_dim, )
    dvalue_dp_global: np.ndarray | None = None  # (B, p_dim) or (p_dim, )
    du0_dp_global: np.ndarray | None = None  # (B, udim, p_dim) or (udim, p_dim)
    du0_dx0: np.ndarray | None = None  # (B, u_dim, x_dim) or (u_dim, x_dim)


def set_ocp_solver_mpc_params(
    ocp_solver: AcadosOcpSolver | AcadosOcpBatchSolver,
    mpc_parameter: MpcParameter | None,
) -> None:
    if mpc_parameter is None:
        return
    if isinstance(ocp_solver, AcadosOcpSolver):
        if mpc_parameter is not None:
            if mpc_parameter.p_global is not None:
                ocp_solver.set_p_global_and_precompute_dependencies(
                    mpc_parameter.p_global
                )

            if mpc_parameter.p_stagewise is not None:
                if mpc_parameter.p_stagewise_sparse_idx is not None:
                    for stage, (p, idx) in enumerate(
                        zip(
                            mpc_parameter.p_stagewise,
                            mpc_parameter.p_stagewise_sparse_idx,
                        )
                    ):
                        ocp_solver.set_params_sparse(stage, p, idx)
                else:
                    for stage, p in enumerate(mpc_parameter.p_stagewise):
                        ocp_solver.set(stage, "p", p)
            if mpc_parameter.p_W is not None:
                for stage, W in enumerate(mpc_parameter.p_W):
                    ocp_solver.cost_set(stage, "W", W)
            if mpc_parameter.p_yref is not None:
                for stage, yref in enumerate(mpc_parameter.p_yref):
                    ocp_solver.cost_set(stage, "yref", yref)
            if mpc_parameter.p_W_e is not None:
                ocp_solver.cost_set(ocp_solver.N, "W", mpc_parameter.p_W_e)
            if mpc_parameter.p_yref_e is not None:
                ocp_solver.cost_set(ocp_solver.N, "yref", mpc_parameter.p_yref_e)
    elif isinstance(ocp_solver, AcadosOcpBatchSolver):
        for i, single_solver in enumerate(ocp_solver.ocp_solvers):
            set_ocp_solver_mpc_params(single_solver, mpc_parameter.get_sample(i))
    else:
        raise ValueError(
            f"expected AcadosOcpSolver or AcadosOcpBatchSolver, but got {type(ocp_solver)}."
        )


def set_ocp_solver_iterate(
    ocp_solver: AcadosOcpSolver | AcadosOcpBatchSolver,
    ocp_iterate: MpcSingleState | MpcBatchedState | None,
) -> None:
    if ocp_iterate is None:
        return
    if isinstance(ocp_solver, AcadosOcpSolver):
        if isinstance(ocp_iterate, AcadosOcpIterate):
            ocp_solver.load_iterate_from_obj(ocp_iterate)
        elif isinstance(ocp_iterate, AcadosOcpFlattenedIterate):
            ocp_solver.load_iterate_from_flat_obj(ocp_iterate)
        elif ocp_iterate is not None:
            raise ValueError(
                f"Expected AcadosOcpIterate or AcadosOcpFlattenedIterate for an AcadosOcpSolver, got {type(ocp_iterate)}."
            )

    elif isinstance(ocp_solver, AcadosOcpBatchSolver):
        if isinstance(ocp_iterate, AcadosOcpFlattenedBatchIterate):
            ocp_solver.load_iterate_from_flat_obj(ocp_iterate)
        elif isinstance(ocp_iterate, list):
            for i, ocp_iterate in enumerate(ocp_iterate):
                ocp_solver.ocp_solvers[i].load_iterate_from_obj(ocp_iterate)
        elif ocp_iterate is not None:
            raise ValueError(
                f"Expected AcadosOcpFlattenedBatchIterate or list of AcadosOcpIterates for an AcadosOcpBatchSolver, got {type(ocp_iterate)}."
            )
    else:
        raise ValueError(
            f"expected AcadosOcpSolver or AcadosOcpBatchSolver, got {type(ocp_solver)}."
        )


def set_ocp_solver_initial_condition(
    ocp_solver: AcadosOcpSolver | AcadosOcpBatchSolver,
    mpc_input: MpcInput,
    throw_error_if_u0_is_outside_ocp_bounds: bool,
) -> None:
    if isinstance(ocp_solver, AcadosOcpSolver):
        x0 = mpc_input.x0
        ocp_solver.set(0, "x", x0)
        ocp_solver.constraints_set(0, "lbx", x0)
        ocp_solver.constraints_set(0, "ubx", x0)
        if mpc_input.u0 is not None:
            u0 = mpc_input.u0
            ocp_solver.set(0, "u", u0)
            if throw_error_if_u0_is_outside_ocp_bounds:
                constr = (
                    ocp_solver.acados_ocp.constraints[0]
                    if isinstance(ocp_solver.acados_ocp, AcadosMultiphaseOcp)
                    else ocp_solver.acados_ocp.constraints
                )
                if constr.lbu.size != 0 and np.any(u0 < constr.lbu):
                    raise ValueError(
                        "You are about to set an initial control that is below the defined lower bound."
                    )
                elif constr.ubu.size != 0 and np.any(u0 > constr.ubu):
                    raise ValueError(
                        "You are about to set an initial control that is above the defined upper bound."
                    )
            ocp_solver.constraints_set(0, "lbu", u0)
            ocp_solver.constraints_set(0, "ubu", u0)

    elif isinstance(ocp_solver, AcadosOcpBatchSolver):
        for i, ocp in enumerate(ocp_solver.ocp_solvers):
            set_ocp_solver_initial_condition(
                ocp,
                mpc_input.get_sample(i),
                throw_error_if_u0_is_outside_ocp_bounds=throw_error_if_u0_is_outside_ocp_bounds,
            )

    else:
        raise ValueError(
            f"expected AcadosOcpSolver or AcadosOcpBatchSolver, got {type(ocp_solver)}."
        )


def initialize_ocp_solver(
    ocp_solver: AcadosOcpSolver | AcadosOcpBatchSolver,
    mpc_input: MpcInput,
    ocp_iterate: MpcSingleState | MpcBatchedState | None,
    set_params: bool = True,
    throw_error_if_u0_is_outside_ocp_bounds: bool = True,
) -> None:
    """Initializes the fields of the OCP (batch) solver with the given values.

    Args:
        ocp_solver: The OCP (batch) solver to initialize.
        mpc_input: The MPCInput containing the parameters to set in the OCP (batch) solver
            and the state and possibly control that will be used for the initial conditions.
        ocp_iterate: The iterate of the solver to use as initialization.
        set_params: Whether to set the MPC parameters of the OCP (batch) solver.
        throw_error_if_u0_is_outside_ocp_bounds: If True, an error will be thrown when given an u0 in mpc_input that
            is outside the box constraints defined in the cop
    """
    set_ocp_solver_iterate(ocp_solver, ocp_iterate)
    if set_params:
        set_ocp_solver_mpc_params(ocp_solver, mpc_input.parameters)
    # Set the initial conditions after setting the iterate, in case the given iterate contains a different value
    set_ocp_solver_initial_condition(
        ocp_solver,
        mpc_input,
        throw_error_if_u0_is_outside_ocp_bounds=throw_error_if_u0_is_outside_ocp_bounds,
    )


def unset_ocp_solver_initial_control_constraints(
    ocp_solver: AcadosOcpSolver | AcadosOcpBatchSolver,
) -> None:
    """Unset the initial control constraints of the OCP (batch) solver."""

    if isinstance(ocp_solver, AcadosOcpSolver):
        ocp_solver.constraints_set(0, "lbu", ocp_solver.acados_ocp.constraints.lbu)  # type: ignore
        ocp_solver.constraints_set(0, "ubu", ocp_solver.acados_ocp.constraints.ubu)  # type: ignore

    elif isinstance(ocp_solver, AcadosOcpBatchSolver):
        for ocp_solver in ocp_solver.ocp_solvers:
            unset_ocp_solver_initial_control_constraints(ocp_solver)

    else:
        raise ValueError(
            f"expected AcadosOcpSolver or AcadosOcpBatchSolver, got {type(ocp_solver)}."
        )


def set_ocp_solver_to_default(
    ocp_solver: AcadosOcpSolver | AcadosOcpBatchSolver,
    default_mpc_parameters: MpcParameter,
    unset_u0: bool,
) -> None:
    """Resets the OCP (batch) solver to remove any "state" to be carried over in the next call.
    Since the init function or a given iterate is being used to override the state of the solver anyways,
    we don't need to call ocp_solver.reset().
    This entails:
    - Setting the parameters to the default values (since the default is consistent over the batch, the given MPCParameter must not be batched).
    - Unsetting the initial control constraints if they were set.
    """
    if isinstance(ocp_solver, AcadosOcpSolver):
        if unset_u0:
            unset_ocp_solver_initial_control_constraints(ocp_solver)
        set_ocp_solver_mpc_params(ocp_solver, default_mpc_parameters)

    elif isinstance(ocp_solver, AcadosOcpBatchSolver):
        for ocp_solver in ocp_solver.ocp_solvers:
            set_ocp_solver_to_default(ocp_solver, default_mpc_parameters, unset_u0)

    else:
        raise ValueError(
            f"expected AcadosOcpSolver or AcadosOcpBatchSolver, got {type(ocp_solver)}."
        )


def set_discount_factor(
    ocp_solver: AcadosOcpSolver | AcadosOcpBatchSolver, discount_factor: float
) -> None:
    if isinstance(ocp_solver, AcadosOcpSolver):
        for stage in range(ocp_solver.acados_ocp.solver_options.N_horizon + 1):  # type: ignore
            ocp_solver.cost_set(stage, "scaling", discount_factor**stage)

    elif isinstance(ocp_solver, AcadosOcpBatchSolver):
        for ocp_solver in ocp_solver.ocp_solvers:
            set_discount_factor(ocp_solver, discount_factor)

    else:
        raise ValueError(
            f"expected AcadosOcpSolver or AcadosOcpBatchSolver, got {type(ocp_solver)}."
        )


def _solve_shared(
    solver: AcadosOcpSolver | AcadosOcpBatchSolver,
    sensitivity_solver: AcadosOcpSolver | AcadosOcpBatchSolver | None,
    mpc_input: MpcInput,
    mpc_state: MpcSingleState | MpcBatchedState | None,
    backup_fn: Callable[[MpcInput], MpcSingleState | MpcBatchedState] | None,
    throw_error_if_u0_is_outside_ocp_bounds: bool = True,
) -> dict[str, Any]:
    # Use the backup function to get an iterate in the first solve already, if no iterate is given.
    # Else no iterate is used, which means the iterate of the resetted solver is used (i.e. all iterates are set to 0).
    if mpc_state is None and backup_fn is not None:
        iterate = backup_fn(mpc_input)  # type:ignore
    else:
        iterate = mpc_state
    initialize_ocp_solver(
        ocp_solver=solver,
        mpc_input=mpc_input,
        ocp_iterate=iterate,
        throw_error_if_u0_is_outside_ocp_bounds=throw_error_if_u0_is_outside_ocp_bounds,
    )
    solver.solve()

    solve_stats = dict()

    if isinstance(solver, AcadosOcpSolver):
        solve_stats["sqp_iter"] = solver.get_stats("sqp_iter")
        solve_stats["qp_iter"] = solver.get_stats("qp_iter").sum()  # type:ignore
        solve_stats["time_tot"] = solver.get_stats("time_tot")
        if backup_fn is not None and iterate is not None and solver.status != 0:
            first_solve_status = solver.status
            # Reattempt with backup
            initialize_ocp_solver(
                ocp_solver=solver,
                mpc_input=mpc_input,
                ocp_iterate=backup_fn(mpc_input),  # type:ignore
                set_params=False,
                throw_error_if_u0_is_outside_ocp_bounds=throw_error_if_u0_is_outside_ocp_bounds,
            )
            solver.solve()
            solve_stats["sqp_iter"] += solver.get_stats("sqp_iter")
            solve_stats["qp_iter"] += solver.get_stats("qp_iter").sum()  # type:ignore
            solve_stats["time_tot"] += solver.get_stats("time_tot")
            for status_enum in AcadosStatus:
                solve_stats[f"first_solve_status_{status_enum.name.lower()}"] = int(
                    first_solve_status == status_enum.value
                )

        status = solver.status
        for status_enum in AcadosStatus:
            solve_stats[f"status_{status_enum.name.lower()}"] = int(
                status == status_enum.value
            )

    elif isinstance(solver, AcadosOcpBatchSolver):
        first_solve_status_batch = []
        sqp_iter_batch = []
        qp_iter_batch = []
        time_tot_batch = []
        any_failed = False
        for i, ocp_solver in enumerate(solver.ocp_solvers):
            status = ocp_solver.status
            first_solve_status_batch.append(status)
            sqp_iter_batch.append(ocp_solver.get_stats("sqp_iter"))
            qp_iter_batch.append(ocp_solver.get_stats("qp_iter").sum())  # type:ignore
            time_tot_batch.append(ocp_solver.get_stats("time_tot"))
            if status != 0:
                any_failed = True

        if (
            any_failed and backup_fn is not None and iterate is not None
        ):  # Reattempt with backup
            for i, ocp_solver in enumerate(solver.ocp_solvers):
                if first_solve_status_batch[i] != 0:
                    single_input = mpc_input.get_sample(i)
                    initialize_ocp_solver(
                        ocp_solver=ocp_solver,
                        mpc_input=single_input,
                        ocp_iterate=backup_fn(single_input),  # type:ignore
                        set_params=False,
                        throw_error_if_u0_is_outside_ocp_bounds=throw_error_if_u0_is_outside_ocp_bounds,
                    )
            solver.solve()
            for i, ocp_solver in enumerate(solver.ocp_solvers):
                if first_solve_status_batch[i] == 0:
                    # Only update the stats if a resolve was attempted
                    continue
                sqp_iter_batch[i] += ocp_solver.get_stats("sqp_iter")
                qp_iter_batch[i] += ocp_solver.get_stats("qp_iter").sum()  # type:ignore
                time_tot_batch[i] += ocp_solver.get_stats("time_tot")
            solve_stats["solved_by_reattempt"] = int(
                (first_solve_status_batch != AcadosStatus.ACADOS_SUCCESS.value)
            ) - int(status != AcadosStatus.ACADOS_SUCCESS.value)

            # report each status individually
            first_solve_status_batch = np.array(first_solve_status_batch)
            for i, status_enum in enumerate(AcadosStatus):
                solve_stats[f"first_solve_status_{status_enum.name.lower()}"] = int(
                    (first_solve_status_batch == status_enum.value).sum()
                )
            status = np.array([ocp_solver.status for ocp_solver in solver.ocp_solvers])
            solve_stats["solved_by_reattempt"] = int(
                (first_solve_status_batch != AcadosStatus.ACADOS_SUCCESS.value).sum()
                - (status != AcadosStatus.ACADOS_SUCCESS.value).sum()
            )
        else:
            status = np.array(first_solve_status_batch)

        for i, status_enum in enumerate(AcadosStatus):
            solve_stats[f"status_{status_enum.name.lower()}"] = int(
                (status == status_enum.value).sum()
            )

        solve_stats["avg_sqp_iter"] = sum(sqp_iter_batch) / len(sqp_iter_batch)
        solve_stats["avg_qp_iter"] = sum(qp_iter_batch) / len(qp_iter_batch)
        solve_stats["avg_time_tot"] = sum(time_tot_batch) / len(time_tot_batch)
        solve_stats["max_sqp_iter"] = max(sqp_iter_batch)
        solve_stats["max_qp_iter"] = max(qp_iter_batch)
        solve_stats["max_time_tot"] = max(time_tot_batch)
        solve_stats["min_sqp_iter"] = min(sqp_iter_batch)
        solve_stats["min_qp_iter"] = min(qp_iter_batch)
        solve_stats["min_time_tot"] = min(time_tot_batch)
    else:
        raise ValueError(
            f"expected AcadosOcpSolver or AcadosOcpBatchSolver, got {type(solver)}."
        )

    if sensitivity_solver is not None:
        # Mask LS-parameters
        if mpc_input.parameters is not None:
            sens_input = MpcInput(
                x0=mpc_input.x0,
                u0=mpc_input.u0,
                parameters=MpcParameter(
                    p_global=mpc_input.parameters.p_global,
                    p_stagewise=mpc_input.parameters.p_stagewise,
                    p_stagewise_sparse_idx=mpc_input.parameters.p_stagewise_sparse_idx,
                ),
            )
        else:
            sens_input = mpc_input
        initialize_ocp_solver(
            ocp_solver=sensitivity_solver,
            mpc_input=sens_input,
            ocp_iterate=solver.store_iterate_to_flat_obj(),
            throw_error_if_u0_is_outside_ocp_bounds=throw_error_if_u0_is_outside_ocp_bounds,
        )
        sensitivity_solver.setup_qp_matrices_and_factorize()
    return solve_stats


def turn_on_warmstart(acados_ocp: AcadosOcp):
    if not (
        acados_ocp.solver_options.qp_solver_warm_start
        and acados_ocp.solver_options.nlp_solver_warm_start_first_qp
        and acados_ocp.solver_options.nlp_solver_warm_start_first_qp_from_nlp
    ):
        print(
            "WARNING: Warmstart is not enabled. We will enable it for our initialization strategies to work properly."
        )
    acados_ocp.solver_options.qp_solver_warm_start = 0
    acados_ocp.solver_options.nlp_solver_warm_start_first_qp = True
    acados_ocp.solver_options.nlp_solver_warm_start_first_qp_from_nlp = True


<<<<<<< HEAD
def create_zero_init_state_fn(solver: AcadosOcpSolver) -> Callable[[MpcInput], MpcSingleState | MpcBatchedState]:
=======
def create_zero_init_state_fn(
    solver: AcadosOcpSolver,
) -> Callable[[MpcInput], MpcSingleState | MpcBatchedState]:
>>>>>>> 2c8ab2a3
    """Create a function that initializes the solver iterate with zeros.

    Args:
        solver: The solver to initialize.

    Returns:
        The function that initializes the solver iterate with zeros.
    """
    iterate = solver.store_iterate_to_flat_obj()

    # overwrite the iterate with zeros
    for f in fields(iterate):
        n = f.name
        setattr(iterate, n, np.zeros_like(getattr(iterate, n)))  # type: ignore

    def init_state_fn(mpc_input: MpcInput) -> MpcSingleState | MpcBatchedState:
        # TODO (batch_rules): This should be updated if we switch to only batch solvers.

        if not mpc_input.is_batched():
            return deepcopy(iterate)

        batch_size = len(mpc_input.x0)
        kw = {}

        for f in fields(iterate):
            n = f.name
            kw[n] = np.tile(getattr(iterate, n), (batch_size, 1))
<<<<<<< HEAD
        
=======

>>>>>>> 2c8ab2a3
        return AcadosOcpFlattenedBatchIterate(**kw, N_batch=batch_size)

    return init_state_fn


class Mpc(ABC):
    """Mpc abstract base class."""

    def __init__(
        self,
        ocp: AcadosOcp,
        ocp_sensitivity: AcadosOcp | None = None,
        discount_factor: float | None = None,
        init_state_fn: (
            Callable[[MpcInput], MpcSingleState | MpcBatchedState] | None
        ) = None,
        n_batch: int = 256,
        export_directory: Path | None = None,
        export_directory_sensitivity: Path | None = None,
        throw_error_if_u0_is_outside_ocp_bounds: bool = True,
    ):
        """
        Initialize the MPC object.

        Args:
            ocp: Optimal control problem.
            ocp_sensitivity: The optimal control problem formulation to use for sensitivities.
                If None, the sensitivity problem is derived from the ocp, however only the EXTERNAL cost type is allowed then.
                For an example of how to set up other cost types refer, e.g., to examples/pendulum_on_cart.py .
            discount_factor: Discount factor. If None, acados default cost scaling is used, i.e. dt for intermediate stages, 1 for terminal stage.
            init_state_fn: Function to use as default iterate initialization for the solver. If None, the solver iterate is initialized with zeros.
            n_batch: Number of batched solvers to use.
            export_directory: Directory to export the generated code.
            export_directory_sensitivity: Directory to export the generated
                code for the sensitivity problem.
            throw_error_if_u0_is_outside_ocp_bounds: If True, an error will be thrown when given an u0 in mpc_input that
                is outside the box constraints defined in the ocp.
        """
        self.ocp = ocp

        if ocp_sensitivity is None:
            # setup OCP for sensitivity solver
            if (
                ocp.cost.cost_type != "EXTERNAL"
                or ocp.cost.cost_type_0 != "EXTERNAL"
                or ocp.cost.cost_type_e != "EXTERNAL"
            ):
                raise ValueError(
                    "Automatic derivation of sensitivity problem is only supported for EXTERNAL cost types."
                )
            self.ocp_sensitivity = deepcopy(ocp)
            set_standard_sensitivity_options(self.ocp_sensitivity)
        else:
            self.ocp_sensitivity = ocp_sensitivity

        turn_on_warmstart(self.ocp)
        # turn_on_warmstart(self.ocp_sensitivity)

        # path management
        self.afm = AcadosFileManager(export_directory)
        self.afm_batch = AcadosFileManager(export_directory)
        self.afm_sens = AcadosFileManager(export_directory_sensitivity)
        self.afm_sens_batch = AcadosFileManager(export_directory_sensitivity)

        self._discount_factor = discount_factor
        if init_state_fn is None:
            self.init_state_fn = create_zero_init_state_fn(self.ocp_solver)
        else:
            self.init_state_fn = init_state_fn

        self.param_labels = SX_to_labels(self.ocp.model.p_global)

        # size of solver batch
        self.n_batch: int = n_batch

        self.throw_error_if_u0_is_outside_ocp_bounds = (
            throw_error_if_u0_is_outside_ocp_bounds
        )

        self.last_call_stats: dict = dict()
        self.last_call_state: MpcSingleState | MpcBatchedState

        # constraints and cost functions
        self._h_fn = None
        self._cost_fn = None

    @cached_property
    def ocp_solver(self) -> AcadosOcpSolver:
        solver = self.afm.setup_acados_ocp_solver(self.ocp)

        if self._discount_factor is not None:
            set_discount_factor(solver, self._discount_factor)

        set_ocp_solver_to_default(solver, self.default_full_mpcparameter, unset_u0=True)

        return solver

    @cached_property
    def ocp_sensitivity_solver(self) -> AcadosOcpSolver:
        solver = self.afm_sens.setup_acados_ocp_solver(self.ocp_sensitivity)

        if self._discount_factor is not None:
            set_discount_factor(solver, self._discount_factor)

        set_ocp_solver_to_default(solver, self.default_sens_mpcparameter, unset_u0=True)

        return solver

    @cached_property
    def ocp_batch_solver(self) -> AcadosOcpBatchSolver:
        ocp = deepcopy(self.ocp)
        ocp.model.name += "_batch"  # type:ignore

        batch_solver = self.afm_batch.setup_acados_ocp_batch_solver(ocp, self.n_batch)

        if self._discount_factor is not None:
            set_discount_factor(batch_solver, self._discount_factor)
        set_ocp_solver_to_default(
            batch_solver, self.default_full_mpcparameter, unset_u0=True
        )

        return batch_solver

    @cached_property
    def ocp_batch_sensitivity_solver(self) -> AcadosOcpBatchSolver:
        ocp = deepcopy(self.ocp_sensitivity)
        ocp.model.name += "_batch"  # type:ignore

        batch_solver = self.afm_sens_batch.setup_acados_ocp_batch_solver(
            ocp, self.n_batch
        )

        if self._discount_factor is not None:
            set_discount_factor(batch_solver, self._discount_factor)
        set_ocp_solver_to_default(
            batch_solver, self.default_sens_mpcparameter, unset_u0=True
        )

        return batch_solver

    @property
    def p_global_dim(self) -> int:
        """Return the dimension of p_global."""
        return (
            self.default_p_global.shape[0] if self.default_p_global is not None else 0
        )

    @property
    def N(self) -> int:
        return self.ocp.solver_options.N_horizon  # type: ignore

    @cached_property
    def default_p_global(self) -> np.ndarray | None:
        """Return the default p_global."""
        return (
            self.ocp.p_global_values
            if self.is_model_p_legal(self.ocp.model.p_global)
            else None
        )

    @cached_property
    def default_p_stagewise(self) -> np.ndarray | None:
        """Return the default p_stagewise."""
        return (
            np.tile(self.ocp.parameter_values, (self.N + 1, 1))
            if self.is_model_p_legal(self.ocp_sensitivity.model.p)
            else None
        )

    @cached_property
    def default_p_W(self) -> np.ndarray | None:
        """Return the default p_W."""
        return (
            np.tile(self.ocp.cost.W, (self.N, 1, 1))
            if self.is_model_p_legal(self.ocp.cost.W)
            else None
        )

    @cached_property
    def default_p_yref(self) -> np.ndarray | None:
        """Return the default p_yref."""
        return (
            np.tile(self.ocp.cost.yref, (self.N, 1))
            if self.is_model_p_legal(self.ocp.cost.yref)
            else None
        )

    @cached_property
    def default_p_W_e(self) -> np.ndarray | None:
        """Return the default p_W_e."""
        return self.ocp.cost.W_e if self.is_model_p_legal(self.ocp.cost.W_e) else None

    @cached_property
    def default_p_yref_e(self) -> np.ndarray | None:
        """Return the default p_yref_e."""
        return (
            self.ocp.cost.yref_e
            if self.is_model_p_legal(self.ocp.cost.yref_e)
            else None
        )

    @cached_property
    def default_full_mpcparameter(self) -> MpcParameter:
        """Return the full default MPCParameter."""
        return MpcParameter(
            p_global=self.default_p_global,
            p_stagewise=self.default_p_stagewise,
            p_W=self.default_p_W,
            p_yref=self.default_p_yref,
            p_W_e=self.default_p_W_e,
            p_yref_e=self.default_p_yref_e,
        )

    @cached_property
    def default_sens_mpcparameter(self) -> MpcParameter:
        """Return the default MPCParameter for sensitivity solver.
        It does not contain the LS-parameters"""
        return MpcParameter(
            p_global=self.default_p_global,
            p_stagewise=self.default_p_stagewise,
        )

    def is_model_p_legal(self, model_p: Any) -> bool:
        if model_p is None:
            return False
        elif isinstance(model_p, ca.SX):
            return 0 not in model_p.shape
        elif isinstance(model_p, np.ndarray):
            return model_p.size != 0
        elif isinstance(model_p, list) or isinstance(model_p, tuple):
            return len(model_p) != 0
        else:
            raise ValueError(f"Unknown case for model_p, type is {type(model_p)}")

    def state_value(
        self, state: np.ndarray, p_global: np.ndarray | None, sens: bool = False
    ) -> tuple[np.ndarray, np.ndarray | None, np.ndarray]:
        """
        # TODO: Discuss removing this method.

        Compute the value function for the given state.

        Args:
            state: The state for which to compute the value function.

        Returns:
            The value function, dvalue_dp_global if requested, and the status of the computation (whether it succeded, etc.).
        """

        mpc_input = MpcInput(x0=state, parameters=MpcParameter(p_global=p_global))
        mpc_output = self.__call__(mpc_input=mpc_input, dvdp=sens)

        return (
            mpc_output.V,
            mpc_output.dvalue_dp_global,
            mpc_output.status,
        )  # type:ignore

    def state_action_value(
        self,
        state: np.ndarray,
        action: np.ndarray,
        p_global: np.ndarray | None,
        sens: bool = False,
    ) -> tuple[np.ndarray, np.ndarray | None, np.ndarray]:
        """
        # TODO: Discuss removing this method.

        Compute the state-action value function for the given state and action.

        Args:
            state: The state for which to compute the value function.
            action: The action for which to compute the value function.

        Returns:
            The state-action value function, dQ_dp_global if requested, and the status of the computation (whether it succeded, etc.).
        """

        mpc_input = MpcInput(
            x0=state, u0=action, parameters=MpcParameter(p_global=p_global)
        )
        mpc_output = self.__call__(mpc_input=mpc_input, dvdp=sens)

        return (
            mpc_output.Q,
            mpc_output.dvalue_dp_global,
            mpc_output.status,
        )  # type:ignore

    def policy(
        self,
        state: np.ndarray,
        p_global: np.ndarray | None,
        sens: bool = False,
        use_adj_sens: bool = True,
    ) -> tuple[np.ndarray, np.ndarray | None, np.ndarray]:
        """
        # TODO: Discuss removing this method.

        Compute the policy for the given state.

        Args:
            state: The state for which to compute the policy.
            p_global: The global parameters.
            sens: Whether to compute the sensitivity of the policy with respect to the parameters.
            use_adj_sens: Whether to use adjoint sensitivity.

        Returns:
            The policy, du0_dp_global if requested, and the status of the computation (whether it succeded, etc.).
        """

        mpc_input = MpcInput(x0=state, parameters=MpcParameter(p_global=p_global))

        mpc_output = self.__call__(
            mpc_input=mpc_input, dudp=sens, use_adj_sens=use_adj_sens
        )

        return mpc_output.u0, mpc_output.du0_dp_global, mpc_output.status  # type:ignore

    def __call__(
        self,
        mpc_input: MpcInput,
        mpc_state: MpcSingleState | MpcBatchedState | None = None,
        dudx: bool = False,
        dudp: bool = False,
        dvdx: bool = False,
        dvdu: bool = False,
        dvdp: bool = False,
        use_adj_sens: bool = True,
    ) -> MpcOutput:
<<<<<<< HEAD
        """
        # TODO: Remove the None option. However, this requires a lot of changes in the code. Should be done after
        #       a general discussion.

        Solve the OCP for the given initial state and parameters. If an mpc_state is given and the solver does not converge,
        AND the init_state_fn is not None, the solver will attempt another solve reinitialized with the init_state_fn
        (in the batched solve, only the non-converged samples will be reattempted to solve).
        NOTE: Information about this call is stored in the public member self.last_call_stats.
        NOTE: The solution state of this call is stored in the public member self.last_call_state.

        Args:
            mpc_input: The input of the MPC controller.
-           mpc_state: The iterate of the solver to use as initialization. If None, the solver is initialized using its init_state_fn.
            dudx: Whether to compute the sensitivity of the action with respect to the state.
            dudp: Whether to compute the sensitivity of the action with respect to the parameters.
            dvdx: Whether to compute the sensitivity of the value function with respect to the state.
            dvdu: Whether to compute the sensitivity of the value function with respect to the action.
            dvdp: Whether to compute the sensitivity of the value function with respect to the parameters.
=======
        """Solve the OCP for the given initial state and parameters.

        If an mpc_state is given and the solver does not converge, the solver does a
        reattempt using the init_state_fn. If the mpc_state is None, the init_state_fn is
        used to initialize the solver.

        Note:
            Information of this call is stored in the public member self.last_call_stats.
            The solution state of this call is stored in the public member 
                self.last_call_state.

        Args:
            mpc_input: The input of the MPC controller.
            mpc_state: The iterate of the solver to use as initialization. If None, the 
                solver is initialized using its init_state_fn.
            dudx: Whether to compute the sensitivity of the action with respect to the
                state.
            dudp: Whether to compute the sensitivity of the action with respect to the
                parameters.
            dvdx: Whether to compute the sensitivity of the value function with respect
                to the state.
            dvdu: Whether to compute the sensitivity of the value function with respect
                to the action.
            dvdp: Whether to compute the sensitivity of the value function with respect
                to the parameters.
>>>>>>> 2c8ab2a3
            use_adj_sens: Whether to use adjoint sensitivity.

        Returns:
            A collection of outputs from the MPC controller.
        """

        if mpc_input.is_batched() and mpc_input.x0.shape[0] == 1:
            # Jasper (Todo): Quick fix, remove this when automatic proportional batched
            # solving is allowed.
            mpc_input = mpc_input.get_sample(0)
            mpc_output, mpc_state = self._solve(
                mpc_input=mpc_input,
                mpc_state=mpc_state,  # type: ignore
                dudx=dudx,
                dudp=dudp,
                dvdx=dvdx,
                dvdu=dvdu,
                dvdp=dvdp,
                use_adj_sens=use_adj_sens,
            )

            # add the batch dimension back by iterating over the fields
            def add_dim(value):
                if isinstance(value, np.ndarray):
                    return np.array([value])
                return value

            mpc_output = MpcOutput(
                **{k: add_dim(v) for k, v in mpc_output._asdict().items()}
            )

            self.last_call_state = mpc_state
            return mpc_output

        if not mpc_input.is_batched():
            mpc_output, mpc_state = self._solve(
                mpc_input=mpc_input,
                mpc_state=mpc_state,  # type: ignore
                dudx=dudx,
                dudp=dudp,
                dvdx=dvdx,
                dvdu=dvdu,
                dvdp=dvdp,
                use_adj_sens=use_adj_sens,
            )
            self.last_call_state = mpc_state
            return mpc_output

        mpc_output, mpc_state = self._batch_solve(
            mpc_input=mpc_input,
            mpc_state=mpc_state,  # type: ignore
            dudx=dudx,
            dudp=dudp,
            dvdx=dvdx,
            dvdu=dvdu,
            dvdp=dvdp,
            use_adj_sens=use_adj_sens,
        )
        self.last_call_state = mpc_state

        return mpc_output

    def _solve(
        self,
        mpc_input: MpcInput,
        mpc_state: MpcSingleState | None = None,
        dudx: bool = False,
        dudp: bool = False,
        dvdx: bool = False,
        dvdu: bool = False,
        dvdp: bool = False,
        use_adj_sens: bool = True,
    ) -> tuple[MpcOutput, AcadosOcpFlattenedIterate]:
        if mpc_input.u0 is None and dvdu:
            raise ValueError("dvdu is only allowed if u0 is set in the input.")

        use_sensitivity_solver = dudx or dudp or dvdp

        self.last_call_stats = _solve_shared(
            solver=self.ocp_solver,
            sensitivity_solver=(
                self.ocp_sensitivity_solver if use_sensitivity_solver else None
            ),
            mpc_input=mpc_input,
            mpc_state=mpc_state,
            backup_fn=self.init_state_fn,
            throw_error_if_u0_is_outside_ocp_bounds=self.throw_error_if_u0_is_outside_ocp_bounds,
        )

        kw = {}

        kw["status"] = np.array([self.ocp_solver.status])

        kw["u0"] = self.ocp_solver.get(0, "u")

        if mpc_input.u0 is not None:
            kw["Q"] = np.array([self.ocp_solver.get_cost()])
        else:
            kw["V"] = np.array([self.ocp_solver.get_cost()])

        if use_sensitivity_solver:
            if dudx:
                kw["du0_dx0"] = self.ocp_sensitivity_solver.eval_solution_sensitivity(
                    stages=0,
                    with_respect_to="initial_state",
                    return_sens_u=True,
                    return_sens_x=False,
                )["sens_u"]

            if dudp:
                if use_adj_sens:
                    kw["du0_dp_global"] = (
                        self.ocp_sensitivity_solver.eval_adjoint_solution_sensitivity(
                            seed_x=[],
                            seed_u=[
                                (
                                    0,
                                    np.eye(self.ocp.dims.nu),  # type:ignore
                                )
                            ],
                            with_respect_to="p_global",
                            sanity_checks=True,
                        )
                    )
                else:
                    kw["du0_dp_global"] = (
                        self.ocp_sensitivity_solver.eval_solution_sensitivity(
                            0,
                            "p_global",
                            return_sens_u=True,
                            return_sens_x=False,
                        )["sens_u"]
                    )

            if dvdp:
                kw["dvalue_dp_global"] = (
                    self.ocp_sensitivity_solver.eval_and_get_optimal_value_gradient(
                        "p_global"
                    )
                )

        if dvdx:
            kw["dvalue_dx0"] = self.ocp_solver.eval_and_get_optimal_value_gradient(
                with_respect_to="initial_state"
            )

        # NB: Assumes we are evaluating dQdu0 here
        if dvdu:
            kw["dvalue_du0"] = self.ocp_solver.eval_and_get_optimal_value_gradient(
                with_respect_to="initial_control"
            )

        # get mpc state
        flat_iterate = self.ocp_solver.store_iterate_to_flat_obj()

        # Set solvers to default
        unset_u0 = True if mpc_input.u0 is not None else False
        set_ocp_solver_to_default(
            ocp_solver=self.ocp_solver,
            default_mpc_parameters=self.default_full_mpcparameter,
            unset_u0=unset_u0,
        )
        if use_sensitivity_solver:
            set_ocp_solver_to_default(
                ocp_solver=self.ocp_sensitivity_solver,
                default_mpc_parameters=self.default_sens_mpcparameter,
                unset_u0=unset_u0,
            )

        return MpcOutput(**kw), flat_iterate

    def _batch_solve(
        self,
        mpc_input: MpcInput,
        mpc_state: MpcBatchedState | None = None,
        dudx: bool = False,
        dudp: bool = False,
        dvdx: bool = False,
        dvdu: bool = False,
        dvdp: bool = False,
        use_adj_sens: bool = True,
    ) -> tuple[MpcOutput, AcadosOcpFlattenedBatchIterate]:
        if mpc_input.u0 is None and dvdu:
            raise ValueError("dvdu is only allowed if u0 is set in the input.")

        use_sensitivity_solver = dudx or dudp or dvdp

        self.last_call_stats = _solve_shared(
            solver=self.ocp_batch_solver,
            sensitivity_solver=(
                self.ocp_batch_sensitivity_solver if use_sensitivity_solver else None
            ),
            mpc_input=mpc_input,
            mpc_state=mpc_state,
            backup_fn=self.init_state_fn,
            throw_error_if_u0_is_outside_ocp_bounds=self.throw_error_if_u0_is_outside_ocp_bounds,
        )

        kw = {}
        kw["status"] = np.array(
            [ocp_solver.status for ocp_solver in self.ocp_batch_solver.ocp_solvers]
        )

        kw["u0"] = np.array(
            [ocp_solver.get(0, "u") for ocp_solver in self.ocp_batch_solver.ocp_solvers]
        )

        if mpc_input.u0 is not None:
            kw["Q"] = np.array(
                [
                    ocp_solver.get_cost()
                    for ocp_solver in self.ocp_batch_solver.ocp_solvers
                ]
            )
        else:
            kw["V"] = np.array(
                [
                    ocp_solver.get_cost()
                    for ocp_solver in self.ocp_batch_solver.ocp_solvers
                ]
            )

        if use_sensitivity_solver:
            if dudx:
                kw["du0_dx0"] = np.array(
                    [
                        ocp_sensitivity_solver.eval_solution_sensitivity(
                            stages=0,
                            with_respect_to="initial_state",
                            return_sens_u=True,
                            return_sens_x=False,
                        )["sens_u"]
                        for ocp_sensitivity_solver in self.ocp_batch_sensitivity_solver.ocp_solvers
                    ]
                )

            if dudp:
                if use_adj_sens:
                    single_seed = np.eye(self.ocp.dims.nu)
                    seed_vec = np.repeat(
                        single_seed[np.newaxis, :, :], self.n_batch, axis=0
                    )

                    kw["du0_dp_global"] = (
                        self.ocp_batch_sensitivity_solver.eval_adjoint_solution_sensitivity(
                            seed_x=[],
                            seed_u=[(0, seed_vec)],
                            with_respect_to="p_global",
                            sanity_checks=True,
                        )
                    )

                else:
                    kw["du0_dp_global"] = np.array(
                        [
                            ocp_sensitivity_solver.eval_solution_sensitivity(
                                0,
                                "p_global",
                                return_sens_u=True,
                                return_sens_x=False,
                            )["sens_u"]
                            for ocp_sensitivity_solver in self.ocp_batch_sensitivity_solver.ocp_solvers
                        ]
                    ).reshape(
                        self.n_batch, self.ocp.dims.nu, self.p_global_dim
                    )  # type:ignore

                assert kw["du0_dp_global"].shape == (
                    self.n_batch,
                    self.ocp.dims.nu,
                    self.p_global_dim,
                )

            if dvdp:
                kw["dvalue_dp_global"] = np.array(
                    [
                        ocp_sensitivity_solver.eval_and_get_optimal_value_gradient(
                            "p_global"
                        )
                        for ocp_sensitivity_solver in self.ocp_batch_sensitivity_solver.ocp_solvers
                    ]
                )

        if dudx:
            kw["du0_dx0"] = np.array(
                [
                    ocp_solver.eval_solution_sensitivity(
                        0,
                        with_respect_to="initial_state",
                        return_sens_u=True,
                        return_sens_x=False,
                    )["sens_u"]
                    for ocp_solver in self.ocp_batch_sensitivity_solver.ocp_solvers
                ]
            )
        if dvdx:
            kw["dvalue_dx0"] = np.array(
                [
                    solver.eval_and_get_optimal_value_gradient(
                        with_respect_to="initial_state"
                    )
                    for solver in self.ocp_batch_solver.ocp_solvers
                ]
            )
        if dvdu:
            kw["dvalue_du0"] = np.array(
                [
                    solver.eval_and_get_optimal_value_gradient(
                        with_respect_to="initial_control"
                    )
                    for solver in self.ocp_batch_solver.ocp_solvers
                ]
            )

        flat_iterate = self.ocp_batch_solver.store_iterate_to_flat_obj()

        # Set solvers to default
        unset_u0 = True if mpc_input.u0 is not None else False
        set_ocp_solver_to_default(
            ocp_solver=self.ocp_batch_solver,
            default_mpc_parameters=self.default_full_mpcparameter,
            unset_u0=unset_u0,
        )
        if use_sensitivity_solver:
            set_ocp_solver_to_default(
                ocp_solver=self.ocp_batch_sensitivity_solver,
                default_mpc_parameters=self.default_sens_mpcparameter,
                unset_u0=unset_u0,
            )

        return MpcOutput(**kw), flat_iterate
<<<<<<< HEAD
=======

    def last_solve_diagnostics(
        self, ocp_solver: AcadosOcpSolver | AcadosOcpBatchSolver
    ) -> dict | list[dict]:
        """Print statistics for the last solve and collect QP-diagnostics for the solvers.

        Simpler information about the last call is stored in self.last_call_stats.
        """

        if isinstance(ocp_solver, AcadosOcpSolver):
            diagnostics = ocp_solver.qp_diagnostics()
            ocp_solver.print_statistics()
            return diagnostics
        elif isinstance(ocp_solver, AcadosOcpBatchSolver):
            diagnostics = []
            for single_solver in ocp_solver.ocp_solvers:
                diagnostics.append(single_solver.qp_diagnostics())
                single_solver.print_statistics()
            return diagnostics
        else:
            raise ValueError(
                f"Unknown solver type, expected AcadosOcpSolver or AcadosOcpBatchSolver, but got {type(ocp_solver)}."
            )
>>>>>>> 2c8ab2a3
<|MERGE_RESOLUTION|>--- conflicted
+++ resolved
@@ -556,13 +556,9 @@
     acados_ocp.solver_options.nlp_solver_warm_start_first_qp_from_nlp = True
 
 
-<<<<<<< HEAD
-def create_zero_init_state_fn(solver: AcadosOcpSolver) -> Callable[[MpcInput], MpcSingleState | MpcBatchedState]:
-=======
 def create_zero_init_state_fn(
     solver: AcadosOcpSolver,
 ) -> Callable[[MpcInput], MpcSingleState | MpcBatchedState]:
->>>>>>> 2c8ab2a3
     """Create a function that initializes the solver iterate with zeros.
 
     Args:
@@ -590,11 +586,7 @@
         for f in fields(iterate):
             n = f.name
             kw[n] = np.tile(getattr(iterate, n), (batch_size, 1))
-<<<<<<< HEAD
-        
-=======
-
->>>>>>> 2c8ab2a3
+
         return AcadosOcpFlattenedBatchIterate(**kw, N_batch=batch_size)
 
     return init_state_fn
@@ -925,26 +917,6 @@
         dvdp: bool = False,
         use_adj_sens: bool = True,
     ) -> MpcOutput:
-<<<<<<< HEAD
-        """
-        # TODO: Remove the None option. However, this requires a lot of changes in the code. Should be done after
-        #       a general discussion.
-
-        Solve the OCP for the given initial state and parameters. If an mpc_state is given and the solver does not converge,
-        AND the init_state_fn is not None, the solver will attempt another solve reinitialized with the init_state_fn
-        (in the batched solve, only the non-converged samples will be reattempted to solve).
-        NOTE: Information about this call is stored in the public member self.last_call_stats.
-        NOTE: The solution state of this call is stored in the public member self.last_call_state.
-
-        Args:
-            mpc_input: The input of the MPC controller.
--           mpc_state: The iterate of the solver to use as initialization. If None, the solver is initialized using its init_state_fn.
-            dudx: Whether to compute the sensitivity of the action with respect to the state.
-            dudp: Whether to compute the sensitivity of the action with respect to the parameters.
-            dvdx: Whether to compute the sensitivity of the value function with respect to the state.
-            dvdu: Whether to compute the sensitivity of the value function with respect to the action.
-            dvdp: Whether to compute the sensitivity of the value function with respect to the parameters.
-=======
         """Solve the OCP for the given initial state and parameters.
 
         If an mpc_state is given and the solver does not converge, the solver does a
@@ -970,7 +942,6 @@
                 to the action.
             dvdp: Whether to compute the sensitivity of the value function with respect
                 to the parameters.
->>>>>>> 2c8ab2a3
             use_adj_sens: Whether to use adjoint sensitivity.
 
         Returns:
@@ -1302,8 +1273,6 @@
             )
 
         return MpcOutput(**kw), flat_iterate
-<<<<<<< HEAD
-=======
 
     def last_solve_diagnostics(
         self, ocp_solver: AcadosOcpSolver | AcadosOcpBatchSolver
@@ -1326,5 +1295,4 @@
         else:
             raise ValueError(
                 f"Unknown solver type, expected AcadosOcpSolver or AcadosOcpBatchSolver, but got {type(ocp_solver)}."
-            )
->>>>>>> 2c8ab2a3
+            )