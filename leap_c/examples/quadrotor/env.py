--- conflicted
+++ resolved
@@ -1,19 +1,22 @@
+from os.path import abspath, dirname
 from os.path import abspath, dirname
 
 import gymnasium as gym
 from gymnasium import spaces
 import matplotlib.pyplot as plt
 from mpl_toolkits.mplot3d.art3d import Poly3DCollection
+from mpl_toolkits.mplot3d.art3d import Poly3DCollection
 import numpy as np
 from scipy.spatial.transform import Rotation as R
+from scipy.spatial.transform import Rotation as R
 
 from leap_c.examples.quadrotor.casadi_models import (
-    get_rhs_quadrotor,
-    integrate_one_step,
+      get_rhs_quadrotor,
+      integrate_one_step,
 )
 from leap_c.examples.quadrotor.utils import read_from_yaml
-
-<<<<<<< HEAD
+from pyquaternion import Quaternion
+
 
 W_R_ALIVE = 0.2
 W_R_PROGRESS = 1.
@@ -21,12 +24,6 @@
 W_R_CONTROL_REG = 0.
 W_R_CONTROL_CONS = 0.
 W_R_CLOSE = 1.
-=======
-from mpl_toolkits.mplot3d.art3d import Poly3DCollection
-from scipy.spatial.transform import Rotation as R
-from os.path import dirname, abspath
-from pyquaternion import Quaternion
->>>>>>> f40c70a8
 
 
 class QuadrotorStop(gym.Env):
@@ -37,12 +34,7 @@
             render_mode: str | None = None,
             verbose: bool = False,
             difficulty: str = "easy",
-<<<<<<< HEAD
             obs_with_action: bool = True,
-    ):
-        self.fig, self.axes = None, None
-        self.verbose = verbose
-=======
             look_down_reward: bool = False,
     ):
         self.fig, self.axes = None, None
@@ -50,7 +42,6 @@
         self.last_dist = None
         self.last_action = None
         self.look_down_reward = look_down_reward
->>>>>>> f40c70a8
         self.uref = np.array([970.437] * 4)
 
         self.obs_with_action = obs_with_action
@@ -151,17 +142,13 @@
         r_progress = 0
         dist = np.linalg.norm(self.x[:3])
         if self.last_dist is not None:
-<<<<<<< HEAD
             r_progress = W_R_PROGRESS * (self.last_dist - dist) / 100
         self.last_dist = np.linalg.norm(self.x[:3])
 
         r_close = W_R_CLOSE / (np.linalg.norm(self.x[:3]) + 1)
-=======
-            r_progress = dt * 5 * (self.last_dist - np.linalg.norm(self.x[:3]))
         self.last_dist = np.linalg.norm(self.x[:3])
 
         r_close = dt * 40 * 1 / (np.linalg.norm(self.x[:3]) + 1)
->>>>>>> f40c70a8
 
         violates_contraint = min(np.sign(-self.x[2] + self.model_params["safety_dist"]), 0)
         r_constraint = W_R_CONSTRAINT * violates_contraint
@@ -188,12 +175,8 @@
             r_look_down = 40 * dt * np.abs(roll + np.pi / 2)
 
         # todo: add cost for control, action, dcontrol, and daction
-<<<<<<< HEAD
-        r = r_progress + r_constraint + r_alive + r_control + r_close + r_consistent
+        r = r_progress + r_constraint + r_alive + r_control + r_close + r_consistent + r_look_dwon
         r *= 10 * dt
-=======
-        r = r_progress + r_constraint + r_alive + r_control + r_close + r_look_down
->>>>>>> f40c70a8
 
         if self.t >= self.sim_params["t_sim"]:
             term = True
