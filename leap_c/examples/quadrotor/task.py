--- conflicted
+++ resolved
@@ -1,20 +1,18 @@
+from collections import OrderedDict
 from copy import copy
 from typing import Any, Optional
 
 import gymnasium as gym
+from gymnasium import spaces
+import numpy as np
 import torch
-import numpy as np
-from gymnasium import spaces
-from collections import OrderedDict
+
 from leap_c.examples.quadrotor.env import QuadrotorStop
 from leap_c.examples.quadrotor.mpc import QuadrotorMpc
 from leap_c.nn.modules import MpcSolutionModule
 from leap_c.registry import register_task
 from leap_c.task import Task
-<<<<<<< HEAD
-
-=======
->>>>>>> f40c70a8
+
 from ...mpc import MpcInput, MpcParameter
 
 # Set the default parameters
@@ -70,8 +68,8 @@
 
         nx, nu, Nhor = mpc.ocp.dims.nx, mpc.ocp.dims.nu, mpc.ocp.dims.N
         self.nx, self.nu, self.Nhor = nx, nu, Nhor
-        self.param_low = copy(mpc.ocp_sensitivity.p_global_values) - 3  # -3
-        self.param_high = copy(mpc.ocp_sensitivity.p_global_values) + 3  # +3
+        self.param_low = copy(mpc.ocp_sensitivity.p_global_values)-1#-3
+        self.param_high = copy(mpc.ocp_sensitivity.p_global_values)+1#+3
 
         super().__init__(mpc_layer)
 
@@ -87,11 +85,13 @@
             param_nn: Optional[torch.Tensor] = None,
             action: Optional[torch.Tensor] = None,
     ) -> MpcInput:
+        obs = obs[:, :-self.nu]
+
         if param_nn is None:
             raise ValueError("Parameter tensor is required for MPC task.")
 
         mpc_param = MpcParameter(
-            p_global=param_nn,
+            p_global=param_nn,  # type:     
         )
 
         return MpcInput(x0=obs, parameters=mpc_param)
@@ -99,6 +99,248 @@
     def create_env(self, train: bool) -> gym.Env:
         return QuadrotorStop(difficulty="hard")
 
+
+@register_task("quadrotor_ref_medium")
+class QuadrotorRefMedium(QuadrotorRefEasy):
+    def create_env(self, train: bool) -> gym.Env:
+         return QuadrotorStop(difficulty="medium")
+
+
+@register_task("quadrotor_ref_hard")
+class QuadrotorRefHard(QuadrotorRefEasy):
+    def create_env(self, train: bool) -> gym.Env:
+         return QuadrotorStop(difficulty="hard")
+
+
+#
+# @register_task("quadrotor_diag_costs")
+# class QuadrotorStopTask(Task):
+#
+#     def __init__(self):
+#         mpc = QuadrotorMpc(N_horizon=8, params_learnable=["xref", "xref_e", "uref", "q_diag", "q_diag_e", "r_diag"])
+#         mpc_layer = MpcSolutionModule(mpc)
+#
+#         nx, nu, Nhor = mpc.ocp.dims.nx, mpc.ocp.dims.nu, mpc.ocp.dims.N
+#         self.nx, self.nu, self.Nhor = nx, nu, Nhor
+#         self.param_low = copy(mpc.ocp_sensitivity.p_global_values)
+#         self.param_high = copy(mpc.ocp_sensitivity.p_global_values)
+#
+#         self.param_low[0:3] = -5.0
+#         #self.param_low[nx:nx + 3] = -2.0
+#         self.param_low[7:nx] = -10.
+#         #self.param_low[nx + 7:nx + nx] = -10.
+#         #self.param_low[2 * nx:2 * nx + nu] = 0.
+#         #self.param_low[2 * nx + nu:] = self.param_low[2 * nx + nu:] * 1
+#
+#         self.param_high[0:3] = 5.0
+#         #self.param_high[nx:nx + 3] = 2.0
+#         self.param_high[7:nx] = 10.
+#         #self.param_high[nx + 7:nx + nx] = 10.
+#         #self.param_high[2 * nx:2 * nx + nu] = 5000.
+#         #self.param_high[2 * nx + nu:] = self.param_low[2 * nx + nu:] * 1
+#
+#         super().__init__(mpc_layer)
+#
+#     @property
+#     def param_space(self) -> spaces.Box:
+#         low = self.param_low
+#         high = self.param_high
+#         return spaces.Box(low=low, high=high, dtype=np.float32)
+#
+#     def prepare_mpc_input(
+#             self,
+#             obs: Any,
+#             param_nn: Optional[torch.Tensor] = None,
+#             action: Optional[torch.Tensor] = None,
+#     ) -> MpcInput:
+#         if param_nn is None:
+#             raise ValueError("Parameter tensor is required for MPC task.")
+#
+#         # prepare parameters
+#         p_xref_batch = param_nn.detach().cpu().numpy()[:, :self.nx, ...]
+#         p_xrefe_batch = param_nn.detach().cpu().numpy()[:, self.nx:2 * self.nx, ...]
+#         p_uref_batch = param_nn.detach().cpu().numpy()[:, 2 * self.nx:2 * self.nx + self.nu, ...]
+#         p_q_batch = param_nn.detach().cpu().numpy()[:, 2 * self.nx + self.nu: 3 * self.nx + self.nu, ...]
+#         p_qe_batch = param_nn.detach().cpu().numpy()[:, 3 * self.nx + self.nu: 4 * self.nx + self.nu, ...]
+#         p_r_batch = param_nn.detach().cpu().numpy()[:, 4 * self.nx + self.nu:, ...]
+#
+#         b, n = p_qe_batch.shape
+#         p_W_e_batch = p_qe_batch[:, :, None] * np.eye(n)
+#
+#         p_qr_batch = np.concatenate((p_q_batch, p_r_batch), axis=1)
+#         p_W_batch = p_qr_batch[:, :, None] * np.eye(self.nx + self.nu) # make diagonal matrix out of vector by expanding dimension
+#         p_W_batch = np.expand_dims(p_W_batch, axis=1)
+#         p_W_batch = np.repeat(p_W_batch, self.Nhor, axis=1)
+#
+#         p_yref_batch = np.concatenate((p_xref_batch, p_uref_batch), axis=1)
+#         p_yref_batch = np.expand_dims(p_yref_batch, axis=1)
+#         p_yref_batch = np.repeat(p_yref_batch, self.Nhor, axis=1)
+#
+#         p_yrefe_batch = p_xrefe_batch
+#
+#         mpc_param = MpcParameter(
+#             p_global=param_nn,
+#             p_W_e=p_W_e_batch,
+#             p_W=p_W_batch,
+#             p_yref_e=p_yrefe_batch,
+#             p_yref=p_yref_batch,
+#         )
+#
+#         return MpcInput(x0=obs, parameters=mpc_param)
+#
+#     def create_env(self, train: bool) -> gym.Env:
+#         return QuadrotorStop()
+#
+#
+#
+# @register_task("quadrotor_ref")
+# class QuadrotorStopTask(Task):
+#
+#     def __init__(self):
+#         mpc = QuadrotorMpc(N_horizon=9, params_learnable=["xref"])
+#         self.uref = np.expand_dims(mpc.params["uref"],0)
+#         mpc_layer = MpcSolutionModule(mpc)
+#
+#         nx, nu, Nhor = mpc.ocp.dims.nx, mpc.ocp.dims.nu, 9
+#         self.nx, self.nu, self.Nhor = nx, nu, Nhor
+#         self.param_low = copy(mpc.ocp_sensitivity.p_global_values)
+#         self.param_high = copy(mpc.ocp_sensitivity.p_global_values)
+#
+#         self.param_low[0:3] = -10.
+#         #self.param_low[3:6] = -1
+#         self.param_low[7:10] = -10.
+#         self.param_low[10:] = -10.
+#
+#         self.param_high[0:3] = 10.
+#         #self.param_high[3:6] = 1
+#         self.param_high[7:10] = 10.
+#         self.param_high[10:] = 10.
+#
+#         super().__init__(mpc_layer)
+#
+#     @property
+#     def param_space(self) -> spaces.Box:
+#         low = self.param_low
+#         high = self.param_high
+#         return spaces.Box(low=low, high=high, dtype=np.float32)
+#
+#     def prepare_mpc_input(
+#             self,
+#             obs: Any,
+#             param_nn: Optional[torch.Tensor] = None,
+#             action: Optional[torch.Tensor] = None,
+#     ) -> MpcInput:
+#         if param_nn is None:
+#             raise ValueError("Parameter tensor is required for MPC task.")
+#
+#         # prepare parameters
+#         p_xref_batch = param_nn.detach().cpu().numpy()[:, :self.nx, ...]
+#         nb, nx = p_xref_batch.shape
+#
+#         uref = np.repeat(self.uref, nb, axis=0)
+#
+#         p_yref_batch = np.concatenate((p_xref_batch, uref), axis=1)
+#         p_yref_batch = np.expand_dims(p_yref_batch, axis=1)
+#         p_yref_batch = np.repeat(p_yref_batch, self.Nhor, axis=1)
+#
+#         mpc_param = MpcParameter(
+#             p_global=param_nn,
+#             p_yref=p_yref_batch,
+#         )
+#
+#         return MpcInput(x0=obs, parameters=mpc_param)
+#
+#     def create_env(self, train: bool) -> gym.Env:
+#         return QuadrotorStop()
+#
+#
+# @register_task("quadrotor_terminal_weights")
+# class QuadrotorStopTask(Task):
+#
+#     def __init__(self):
+#         mpc = QuadrotorMpc(N_horizon=4, params_learnable=["q_diag_e"])
+#         mpc_layer = MpcSolutionModule(mpc)
+#
+#         self.q_diag_e = mpc.given_default_param_dict["q_diag_e"]
+#         self.param_low = mpc.ocp_sensitivity.p_global_values * 1e-5
+#         self.param_high = mpc.ocp_sensitivity.p_global_values * 5
+#
+#         super().__init__(mpc_layer)
+#
+#     @property
+#     def param_space(self) -> spaces.Box:
+#         low = self.param_low
+#         high = self.param_high
+#         return spaces.Box(low=low, high=high, dtype=np.float32)
+#
+#     def prepare_mpc_input(
+#             self,
+#             obs: Any,
+#             param_nn: Optional[torch.Tensor] = None,
+#             action: Optional[torch.Tensor] = None,
+#     ) -> MpcInput:
+#         if param_nn is None:
+#             raise ValueError("Parameter tensor is required for MPC task.")
+#
+#         # prepare y_ref_e
+#         param_q_e_batch = param_nn.detach().cpu().numpy()
+#         b, n = param_q_e_batch.shape
+#         param_W_e_batch = param_q_e_batch[:, :, None] * np.eye(n)
+#
+#         mpc_param = MpcParameter(
+#             p_global=param_nn,
+#             p_W_e=param_W_e_batch,
+#         )
+#
+#         return MpcInput(x0=obs, parameters=mpc_param)
+#
+#     def create_env(self, train: bool) -> gym.Env:
+#         return QuadrotorStop()
+#
+#
+# @register_task("quadrotor_refe")
+# class QuadrotorStopTask(Task):
+#
+#     def __init__(self):
+#         mpc = QuadrotorMpc(N_horizon=4, params_learnable=["xref_e"])
+#         mpc_layer = MpcSolutionModule(mpc)
+#
+#         self.param_low = copy(mpc.ocp_sensitivity.p_global_values)
+#         self.param_low[0:3] = -2.0
+#         self.param_high = copy(mpc.ocp_sensitivity.p_global_values)
+#         self.param_high[0:3] = 2.0
+#
+#         super().__init__(mpc_layer)
+#
+#     @property
+#     def param_space(self) -> spaces.Box:
+#         low = self.param_low
+#         high = self.param_high
+#         return spaces.Box(low=low, high=high, dtype=np.float32)
+#
+#     def prepare_mpc_input(
+#             self,
+#             obs: Any,
+#             param_nn: Optional[torch.Tensor] = None,
+#             action: Optional[torch.Tensor] = None,
+#     ) -> MpcInput:
+#         if param_nn is None:
+#             raise ValueError("Parameter tensor is required for MPC task.")
+#
+#         # prepare y_ref_e
+#         param_q_e_batch = param_nn.detach().cpu().numpy()
+#         # b, n = param_q_e_batch.shape
+#         # param_W_e_batch = param_q_e_batch[:, :, None] * np.eye(n)
+#
+#         mpc_param = MpcParameter(
+#             p_global=param_nn,
+#             p_yref_e=param_q_e_batch,
+#         )
+#
+#         return MpcInput(x0=obs, parameters=mpc_param)
+#
+#     def create_env(self, train: bool) -> gym.Env:
+#         return QuadrotorStop()
 
 @register_task("quadrotor_look_down")
 class QuadrotorStopTask(Task):
@@ -154,10 +396,6 @@
 
         nx, nu, Nhor = mpc.ocp.dims.nx, mpc.ocp.dims.nu, mpc.ocp.dims.N
         self.nx, self.nu, self.Nhor = nx, nu, Nhor
-<<<<<<< HEAD
-        self.param_low = copy(mpc.ocp_sensitivity.p_global_values)-1#-3
-        self.param_high = copy(mpc.ocp_sensitivity.p_global_values)+1#+3
-=======
         self.param_low = copy(mpc.ocp_sensitivity.p_global_values)
         self.param_high = copy(mpc.ocp_sensitivity.p_global_values)
         self.param_low[0:3] = -3.0
@@ -169,7 +407,6 @@
         self.param_low[3] = 0.0
         self.param_low[4:8] = 60
         self.param_low[8] = 200
->>>>>>> f40c70a8
 
         super().__init__(mpc_layer)
 
@@ -185,263 +422,14 @@
             param_nn: Optional[torch.Tensor] = None,
             action: Optional[torch.Tensor] = None,
     ) -> MpcInput:
-        obs = obs[:, :-self.nu]
-
         if param_nn is None:
             raise ValueError("Parameter tensor is required for MPC task.")
 
         mpc_param = MpcParameter(
-            p_global=param_nn,  # type:     
+            p_global=param_nn,
         )
 
         return MpcInput(x0=obs, parameters=mpc_param)
 
     def create_env(self, train: bool) -> gym.Env:
-<<<<<<< HEAD
-         return QuadrotorStop(difficulty="easy")
-
-
-@register_task("quadrotor_ref_medium")
-class QuadrotorRefMedium(QuadrotorRefEasy):
-    def create_env(self, train: bool) -> gym.Env:
-         return QuadrotorStop(difficulty="medium")
-
-
-@register_task("quadrotor_ref_hard")
-class QuadrotorRefHard(QuadrotorRefEasy):
-    def create_env(self, train: bool) -> gym.Env:
-         return QuadrotorStop(difficulty="hard")
-
-
-#
-# @register_task("quadrotor_diag_costs")
-# class QuadrotorStopTask(Task):
-#
-#     def __init__(self):
-#         mpc = QuadrotorMpc(N_horizon=8, params_learnable=["xref", "xref_e", "uref", "q_diag", "q_diag_e", "r_diag"])
-#         mpc_layer = MpcSolutionModule(mpc)
-#
-#         nx, nu, Nhor = mpc.ocp.dims.nx, mpc.ocp.dims.nu, mpc.ocp.dims.N
-#         self.nx, self.nu, self.Nhor = nx, nu, Nhor
-#         self.param_low = copy(mpc.ocp_sensitivity.p_global_values)
-#         self.param_high = copy(mpc.ocp_sensitivity.p_global_values)
-#
-#         self.param_low[0:3] = -5.0
-#         #self.param_low[nx:nx + 3] = -2.0
-#         self.param_low[7:nx] = -10.
-#         #self.param_low[nx + 7:nx + nx] = -10.
-#         #self.param_low[2 * nx:2 * nx + nu] = 0.
-#         #self.param_low[2 * nx + nu:] = self.param_low[2 * nx + nu:] * 1
-#
-#         self.param_high[0:3] = 5.0
-#         #self.param_high[nx:nx + 3] = 2.0
-#         self.param_high[7:nx] = 10.
-#         #self.param_high[nx + 7:nx + nx] = 10.
-#         #self.param_high[2 * nx:2 * nx + nu] = 5000.
-#         #self.param_high[2 * nx + nu:] = self.param_low[2 * nx + nu:] * 1
-#
-#         super().__init__(mpc_layer)
-#
-#     @property
-#     def param_space(self) -> spaces.Box:
-#         low = self.param_low
-#         high = self.param_high
-#         return spaces.Box(low=low, high=high, dtype=np.float32)
-#
-#     def prepare_mpc_input(
-#             self,
-#             obs: Any,
-#             param_nn: Optional[torch.Tensor] = None,
-#             action: Optional[torch.Tensor] = None,
-#     ) -> MpcInput:
-#         if param_nn is None:
-#             raise ValueError("Parameter tensor is required for MPC task.")
-#
-#         # prepare parameters
-#         p_xref_batch = param_nn.detach().cpu().numpy()[:, :self.nx, ...]
-#         p_xrefe_batch = param_nn.detach().cpu().numpy()[:, self.nx:2 * self.nx, ...]
-#         p_uref_batch = param_nn.detach().cpu().numpy()[:, 2 * self.nx:2 * self.nx + self.nu, ...]
-#         p_q_batch = param_nn.detach().cpu().numpy()[:, 2 * self.nx + self.nu: 3 * self.nx + self.nu, ...]
-#         p_qe_batch = param_nn.detach().cpu().numpy()[:, 3 * self.nx + self.nu: 4 * self.nx + self.nu, ...]
-#         p_r_batch = param_nn.detach().cpu().numpy()[:, 4 * self.nx + self.nu:, ...]
-#
-#         b, n = p_qe_batch.shape
-#         p_W_e_batch = p_qe_batch[:, :, None] * np.eye(n)
-#
-#         p_qr_batch = np.concatenate((p_q_batch, p_r_batch), axis=1)
-#         p_W_batch = p_qr_batch[:, :, None] * np.eye(self.nx + self.nu) # make diagonal matrix out of vector by expanding dimension
-#         p_W_batch = np.expand_dims(p_W_batch, axis=1)
-#         p_W_batch = np.repeat(p_W_batch, self.Nhor, axis=1)
-#
-#         p_yref_batch = np.concatenate((p_xref_batch, p_uref_batch), axis=1)
-#         p_yref_batch = np.expand_dims(p_yref_batch, axis=1)
-#         p_yref_batch = np.repeat(p_yref_batch, self.Nhor, axis=1)
-#
-#         p_yrefe_batch = p_xrefe_batch
-#
-#         mpc_param = MpcParameter(
-#             p_global=param_nn,
-#             p_W_e=p_W_e_batch,
-#             p_W=p_W_batch,
-#             p_yref_e=p_yrefe_batch,
-#             p_yref=p_yref_batch,
-#         )
-#
-#         return MpcInput(x0=obs, parameters=mpc_param)
-#
-#     def create_env(self, train: bool) -> gym.Env:
-#         return QuadrotorStop()
-#
-#
-#
-# @register_task("quadrotor_ref")
-# class QuadrotorStopTask(Task):
-#
-#     def __init__(self):
-#         mpc = QuadrotorMpc(N_horizon=9, params_learnable=["xref"])
-#         self.uref = np.expand_dims(mpc.params["uref"],0)
-#         mpc_layer = MpcSolutionModule(mpc)
-#
-#         nx, nu, Nhor = mpc.ocp.dims.nx, mpc.ocp.dims.nu, 9
-#         self.nx, self.nu, self.Nhor = nx, nu, Nhor
-#         self.param_low = copy(mpc.ocp_sensitivity.p_global_values)
-#         self.param_high = copy(mpc.ocp_sensitivity.p_global_values)
-#
-#         self.param_low[0:3] = -10.
-#         #self.param_low[3:6] = -1
-#         self.param_low[7:10] = -10.
-#         self.param_low[10:] = -10.
-#
-#         self.param_high[0:3] = 10.
-#         #self.param_high[3:6] = 1
-#         self.param_high[7:10] = 10.
-#         self.param_high[10:] = 10.
-#
-#         super().__init__(mpc_layer)
-#
-#     @property
-#     def param_space(self) -> spaces.Box:
-#         low = self.param_low
-#         high = self.param_high
-#         return spaces.Box(low=low, high=high, dtype=np.float32)
-#
-#     def prepare_mpc_input(
-#             self,
-#             obs: Any,
-#             param_nn: Optional[torch.Tensor] = None,
-#             action: Optional[torch.Tensor] = None,
-#     ) -> MpcInput:
-#         if param_nn is None:
-#             raise ValueError("Parameter tensor is required for MPC task.")
-#
-#         # prepare parameters
-#         p_xref_batch = param_nn.detach().cpu().numpy()[:, :self.nx, ...]
-#         nb, nx = p_xref_batch.shape
-#
-#         uref = np.repeat(self.uref, nb, axis=0)
-#
-#         p_yref_batch = np.concatenate((p_xref_batch, uref), axis=1)
-#         p_yref_batch = np.expand_dims(p_yref_batch, axis=1)
-#         p_yref_batch = np.repeat(p_yref_batch, self.Nhor, axis=1)
-#
-#         mpc_param = MpcParameter(
-#             p_global=param_nn,
-#             p_yref=p_yref_batch,
-#         )
-#
-#         return MpcInput(x0=obs, parameters=mpc_param)
-#
-#     def create_env(self, train: bool) -> gym.Env:
-#         return QuadrotorStop()
-#
-#
-# @register_task("quadrotor_terminal_weights")
-# class QuadrotorStopTask(Task):
-#
-#     def __init__(self):
-#         mpc = QuadrotorMpc(N_horizon=4, params_learnable=["q_diag_e"])
-#         mpc_layer = MpcSolutionModule(mpc)
-#
-#         self.q_diag_e = mpc.given_default_param_dict["q_diag_e"]
-#         self.param_low = mpc.ocp_sensitivity.p_global_values * 1e-5
-#         self.param_high = mpc.ocp_sensitivity.p_global_values * 5
-#
-#         super().__init__(mpc_layer)
-#
-#     @property
-#     def param_space(self) -> spaces.Box:
-#         low = self.param_low
-#         high = self.param_high
-#         return spaces.Box(low=low, high=high, dtype=np.float32)
-#
-#     def prepare_mpc_input(
-#             self,
-#             obs: Any,
-#             param_nn: Optional[torch.Tensor] = None,
-#             action: Optional[torch.Tensor] = None,
-#     ) -> MpcInput:
-#         if param_nn is None:
-#             raise ValueError("Parameter tensor is required for MPC task.")
-#
-#         # prepare y_ref_e
-#         param_q_e_batch = param_nn.detach().cpu().numpy()
-#         b, n = param_q_e_batch.shape
-#         param_W_e_batch = param_q_e_batch[:, :, None] * np.eye(n)
-#
-#         mpc_param = MpcParameter(
-#             p_global=param_nn,
-#             p_W_e=param_W_e_batch,
-#         )
-#
-#         return MpcInput(x0=obs, parameters=mpc_param)
-#
-#     def create_env(self, train: bool) -> gym.Env:
-#         return QuadrotorStop()
-#
-#
-# @register_task("quadrotor_refe")
-# class QuadrotorStopTask(Task):
-#
-#     def __init__(self):
-#         mpc = QuadrotorMpc(N_horizon=4, params_learnable=["xref_e"])
-#         mpc_layer = MpcSolutionModule(mpc)
-#
-#         self.param_low = copy(mpc.ocp_sensitivity.p_global_values)
-#         self.param_low[0:3] = -2.0
-#         self.param_high = copy(mpc.ocp_sensitivity.p_global_values)
-#         self.param_high[0:3] = 2.0
-#
-#         super().__init__(mpc_layer)
-#
-#     @property
-#     def param_space(self) -> spaces.Box:
-#         low = self.param_low
-#         high = self.param_high
-#         return spaces.Box(low=low, high=high, dtype=np.float32)
-#
-#     def prepare_mpc_input(
-#             self,
-#             obs: Any,
-#             param_nn: Optional[torch.Tensor] = None,
-#             action: Optional[torch.Tensor] = None,
-#     ) -> MpcInput:
-#         if param_nn is None:
-#             raise ValueError("Parameter tensor is required for MPC task.")
-#
-#         # prepare y_ref_e
-#         param_q_e_batch = param_nn.detach().cpu().numpy()
-#         # b, n = param_q_e_batch.shape
-#         # param_W_e_batch = param_q_e_batch[:, :, None] * np.eye(n)
-#
-#         mpc_param = MpcParameter(
-#             p_global=param_nn,
-#             p_yref_e=param_q_e_batch,
-#         )
-#
-#         return MpcInput(x0=obs, parameters=mpc_param)
-#
-#     def create_env(self, train: bool) -> gym.Env:
-#         return QuadrotorStop()
-=======
-        return QuadrotorStop(difficulty="hard", look_down_reward=True)
->>>>>>> f40c70a8
+        return QuadrotorStop(difficulty="hard", look_down_reward=True)