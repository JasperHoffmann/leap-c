from dataclasses import dataclass, field
from pathlib import Path
from typing import Iterator

import gymnasium as gym
import numpy as np
import torch
import torch.nn as nn

from leap_c.nn.mlp import MLP, MLPConfig
from leap_c.registry import register_trainer
from leap_c.rl.replay_buffer import ReplayBuffer
from leap_c.task import Task
from leap_c.trainer import BaseConfig, LogConfig, TrainConfig, Trainer, ValConfig


LOG_STD_MIN = -4
LOG_STD_MAX = 2


@dataclass(kw_only=True)
class SacAlgorithmConfig:
    """Contains the necessary information for a SacTrainer.

    Attributes:
        batch_size: The batch size for training.
        buffer_size: The size of the replay buffer.
        gamma: The discount factor.
        tau: The soft update factor.
        soft_update_freq: The frequency of soft updates.
        lr_q: The learning rate for the Q networks.
        lr_pi: The learning rate for the policy network.
        lr_alpha: The learning rate for the temperature parameter.
        num_critics: The number of critic networks.
        report_loss_freq: The frequency of reporting the loss.
        update_freq: The frequency of updating the networks.
    """

    critic_mlp: MLPConfig = field(default_factory=MLPConfig)
    actor_mlp: MLPConfig = field(default_factory=MLPConfig)
    batch_size: int = 64
    buffer_size: int = 1000000
    gamma: float = 0.99
    tau: float = 0.005
    soft_update_freq: int = 1
    lr_q: float = 1e-4
    lr_pi: float = 3e-4
    lr_alpha: float = 1e-4
    num_critics: int = 2
    report_loss_freq: int = 100
    update_freq: int = 1


@dataclass(kw_only=True)
class SacBaseConfig(BaseConfig):
    """Contains the necessary information for a Trainer.

    Attributes:
        sac: The Sac algorithm configuration.
        train: The training configuration.
        val: The validation configuration.
        log: The logging configuration.
        seed: The seed for the trainer.
    """

    sac: SacAlgorithmConfig = field(default_factory=SacAlgorithmConfig)
    train: TrainConfig = field(default_factory=TrainConfig)
    val: ValConfig = field(default_factory=ValConfig)
    log: LogConfig = field(default_factory=LogConfig)
    seed: int = 0


class SacCritic(nn.Module):
    def __init__(
        self,
        task: Task,
        env: gym.Env,
        mlp_cfg: MLPConfig,
        num_critics: int,
    ):
        super().__init__()

        action_dim = env.action_space.shape[0]  # type: ignore

        self.extractor = nn.ModuleList(
            [task.create_extractor(env) for _ in range(num_critics)]
        )
        self.mlp = nn.ModuleList(
            [
                MLP(
                    input_sizes=[qe.output_size, action_dim],  # type: ignore
                    output_sizes=1,
                    mlp_cfg=mlp_cfg,
                )
                for qe in self.extractor
            ]
        )

    def forward(self, x: torch.Tensor, a: torch.Tensor):
        return [mlp(qe(x), a) for qe, mlp in zip(self.extractor, self.mlp)]


class SacActor(nn.Module):
    scale: torch.Tensor
    loc: torch.Tensor

    def __init__(self, task, env, mlp_cfg: MLPConfig):
        super().__init__()

        self.extractor = task.create_extractor(env)
        action_dim = env.action_space.shape[0]  # type: ignore

        self.mlp = MLP(
            input_sizes=self.extractor.output_size,
            output_sizes=(action_dim, action_dim),  # type: ignore
            mlp_cfg=mlp_cfg,
        )

        # add scaling params for tanh [-1, 1] -> [low, high]
        action_space = env.action_space
        loc = (action_space.high + action_space.low) / 2.0  # type: ignore
        scale = (action_space.high - action_space.low) / 2.0  # type: ignore
        loc = torch.tensor(loc, dtype=torch.float32)
        scale = torch.tensor(scale, dtype=torch.float32)
        self.register_buffer("loc", loc)
        self.register_buffer("scale", scale)

    def forward(self, x: torch.Tensor, deterministic=False):
        e = self.extractor(x)
        mean, log_std = self.mlp(e)

        log_std = torch.clamp(log_std, LOG_STD_MIN, LOG_STD_MAX)
        std = torch.exp(log_std)

        if deterministic:
            action = mean
        else:
            action = mean + std * torch.randn_like(mean)

        log_prob = (
            -0.5 * ((action - mean) / std).pow(2) - log_std - np.log(np.sqrt(2) * np.pi)
        )

        action = torch.tanh(action)

        log_prob -= torch.log(self.scale[None, :] * (1 - action.pow(2)) + 1e-6)

        action = action * self.scale[None, :] + self.loc[None, :]

        return action, log_prob


@register_trainer("sac", SacBaseConfig())
class SacTrainer(Trainer):
    cfg: SacBaseConfig

    def __init__(
        self, task: Task, output_path: str | Path, device: str, cfg: SacBaseConfig
    ):
        """Initializes the trainer with a configuration, output path, and device.

        Args:
            task: The task to be solved by the trainer.
            output_path: The path to the output directory.
            device: The device on which the trainer is running
            cfg: The configuration for the trainer.
        """
        super().__init__(task, output_path, device, cfg)

        self.q = SacCritic(
            task, self.train_env, cfg.sac.critic_mlp, cfg.sac.num_critics
        )
        self.q_target = SacCritic(
            task, self.train_env, cfg.sac.critic_mlp, cfg.sac.num_critics
        )
        self.q_target.load_state_dict(self.q.state_dict())
        self.q_optim = torch.optim.Adam(self.q.parameters(), lr=cfg.sac.lr_q)

        self.pi = SacActor(task, self.train_env, cfg.sac.actor_mlp)  # type: ignore
        self.pi_optim = torch.optim.Adam(self.pi.parameters(), lr=cfg.sac.lr_pi)

        self.log_alpha = nn.Parameter(torch.tensor(0.0))  # type: ignore
        self.alpha_optim = torch.optim.Adam([self.log_alpha], lr=cfg.sac.lr_alpha)  # type: ignore

        self.buffer = ReplayBuffer(cfg.sac.buffer_size, device=device)

        # TODO: Move to def run of main trainer.
        self.to(device)

    def train_loop(self) -> Iterator[int]:
        is_terminated = is_truncated = True
        episode_return = episode_length = np.inf

        while True:
            if is_terminated or is_truncated:
                obs, _ = self.train_env.reset()
                if episode_length < np.inf:
                    stats = {
                        "episode_return": episode_return,
                        "episode_length": episode_length,
                    }
                    self.report_stats("train", stats, self.state.step)
                is_terminated = is_truncated = False
                episode_return = episode_length = 0

<<<<<<< HEAD
            if bool(np.isnan(obs).sum()):
                print("Observation contains nan, should not be")
            action, _ = self.act(obs)  # type: ignore
=======
            action, _, _ = self.act(obs)  # type: ignore
>>>>>>> af022806
            obs_prime, reward, is_terminated, is_truncated, _ = self.train_env.step(
                action
            )

            episode_return += float(reward)
            episode_length += 1

            # TODO (Jasper): Add is_truncated to buffer.
            self.buffer.put((obs, action, reward, obs_prime, is_terminated))  # type: ignore

            obs = obs_prime

            if (
                self.state.step >= self.cfg.train.start
                and len(self.buffer) >= self.cfg.sac.batch_size
                and self.state.step % self.cfg.sac.update_freq == 0
            ):
                # sample batch
                o, a, r, o_prime, te = self.buffer.sample(self.cfg.sac.batch_size)

                # sample action
                a_pi, log_p = self.pi(o)
                log_p = log_p.sum(dim=-1).unsqueeze(-1)

                # update temperature
                target_entropy = -np.prod(self.train_env.action_space.shape)  # type: ignore
                alpha_loss = -torch.mean(
                    self.log_alpha.exp() * (log_p + target_entropy).detach()
                )
                self.alpha_optim.zero_grad()
                alpha_loss.backward()
                self.alpha_optim.step()

                # update critic
                alpha = self.log_alpha.exp().item()
                with torch.no_grad():
                    a_pi_prime, log_p_prime = self.pi(o_prime)
                    q_target = torch.cat(self.q_target(o_prime, a_pi_prime), dim=1)
                    q_target = torch.min(q_target, dim=1).values
                    # add entropy
                    q_target = q_target - alpha * log_p_prime[:, 0]

                    target = r + self.cfg.sac.gamma * (1 - te) * q_target

                q = torch.cat(self.q(o, a), dim=1)
                q_loss = torch.mean((q - target[:, None]).pow(2))

                self.q_optim.zero_grad()
                q_loss.backward()
                self.q_optim.step()

                # update actor
                q_pi = torch.cat(self.q(o, a_pi), dim=1)
                min_q_pi = torch.min(q_pi, dim=1).values
                pi_loss = (alpha * log_p - min_q_pi).mean()

                self.pi_optim.zero_grad()
                pi_loss.backward()
                self.pi_optim.step()

                # soft updates
                for q, q_target in zip(self.q.parameters(), self.q_target.parameters()):
                    q_target.data = (
                        self.cfg.sac.tau * q.data
                        + (1 - self.cfg.sac.tau) * q_target.data
                    )

                report_freq = self.cfg.sac.report_loss_freq * self.cfg.sac.update_freq

                if self.state.step % report_freq == 0:
                    loss_stats = {
                        "q_loss": q_loss.item(),
                        "pi_loss": pi_loss.item(),
                        "alpha": alpha,
                        "q": q.mean().item(),
                        "q_target": target.mean().item(),
                    }
                    self.report_stats("loss", loss_stats, self.state.step + 1)

            yield 1

    def act(
        self, obs, deterministic: bool = False, state=None
    ) -> tuple[np.ndarray, None, None]:
        obs = self.task.collate([obs], self.device)
        with torch.no_grad():
            action, _ = self.pi(obs, deterministic=deterministic)
        return action.cpu().numpy()[0], None, None

    @property
    def optimizers(self) -> list[torch.optim.Optimizer]:
        return [self.q_optim, self.pi_optim, self.alpha_optim]

    def save(self) -> None:
        """Save the trainer state in a checkpoint folder."""

        torch.save(self.buffer, self.output_path / "buffer.pt")
        return super().save()

    def load(self) -> None:
        """Loads the state of a trainer from the output_path."""

        self.buffer = torch.load(self.output_path / "buffer.pt")
        return super().load()<|MERGE_RESOLUTION|>--- conflicted
+++ resolved
@@ -203,13 +203,7 @@
                 is_terminated = is_truncated = False
                 episode_return = episode_length = 0
 
-<<<<<<< HEAD
-            if bool(np.isnan(obs).sum()):
-                print("Observation contains nan, should not be")
-            action, _ = self.act(obs)  # type: ignore
-=======
             action, _, _ = self.act(obs)  # type: ignore
->>>>>>> af022806
             obs_prime, reward, is_terminated, is_truncated, _ = self.train_env.step(
                 action
             )
