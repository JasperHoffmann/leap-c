--- conflicted
+++ resolved
@@ -60,13 +60,8 @@
         and p_stagewise_sparse_idx is None
     ):
         # if p_stagewise is None and default exist, load default p
-<<<<<<< HEAD
-        param_default = ocp.model.p.tile(batch_size, N + 1)  # type:ignore
+        param_default = np.tile(ocp.parameter_values, (batch_size, N + 1))
         param = param_default.reshape(batch_size, -1).astype(np.float64)
-=======
-        param_default = np.tile(ocp.parameter_values, (batch_size, N + 1))
-        param = param_default.reshape(batch_size, -1)
->>>>>>> 458e05b9
         batch_solver.set_flat("p", param)
     elif p_stagewise is not None and p_stagewise_sparse_idx is None:
         # if p_stagewise is provided, set it
